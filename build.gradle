// Top-level build file where you can add configuration options common to all sub-projects/modules.

plugins {
<<<<<<< HEAD
    id 'com.android.application' version '8.7.3' apply false
    id 'com.android.library' version '8.7.3' apply false
    id 'org.jetbrains.kotlin.android' version '2.1.0' apply false
    id 'com.google.devtools.ksp' version '2.1.0-1.0.29' apply false
    id 'com.google.dagger.hilt.android' version '2.52' apply false
=======
    id 'com.android.application' version '8.3.2' apply false
    id 'com.android.library' version '8.3.2' apply false
    id 'org.jetbrains.kotlin.android' version '1.9.23' apply false
    id 'com.google.devtools.ksp' version '1.9.23-1.0.20' apply false
    id 'com.google.dagger.hilt.android' version '2.48.1' apply false
>>>>>>> 4d4c24d7
}

// Milestone 5.1: Build Automation Tasks
// =================================

// Task to assemble all components (Android + Python tests)
task assembleAll {
    group = 'build'
    description = 'Builds Android APK and runs Python tests'
    
    dependsOn ':AndroidApp:assembleDebug'
    dependsOn 'pythonTest'
    
    doLast {
        println "✓ All components assembled successfully"
        println "  - Android APK: ${project(':AndroidApp').buildDir}/outputs/apk/debug/"
        println "  - Python tests completed"
    }
}

// Task to run Python tests via pytest
task pythonTest(type: Exec) {
    group = 'verification'
    description = 'Runs Python tests using pytest'
    
    workingDir file('PythonApp')
    
    // Cross-platform Python executable detection
    def isWindows = System.getProperty('os.name').toLowerCase().contains('windows')
    def pythonExe = isWindows ? 'python.exe' : 'python'
    def scriptsDir = isWindows ? 'Scripts' : 'bin'
    
    // Check if conda environment exists, otherwise use system python
    def condaEnvPath = System.getenv('CONDA_PREFIX')
    if (condaEnvPath && file("${condaEnvPath}/${scriptsDir}/${pythonExe}").exists()) {
        commandLine "${condaEnvPath}/${scriptsDir}/${pythonExe}", '-m', 'pytest', 'tests/', '-v'
    } else if (file("PythonApp/venv/${scriptsDir}/${pythonExe}").exists()) {
        commandLine "PythonApp/venv/${scriptsDir}/${pythonExe}", '-m', 'pytest', 'tests/', '-v'
    } else {
        commandLine pythonExe, '-m', 'pytest', 'tests/', '-v'
    }
    
    // Ignore exit value to prevent build failure if tests don't exist yet
    ignoreExitValue = true
    
    doFirst {
        println "Running Python tests..."
    }
    
    doLast {
        if (executionResult.get().exitValue == 0) {
            println "✓ Python tests passed"
        } else {
            println "⚠ Python tests failed or not found (exit code: ${executionResult.get().exitValue})"
        }
    }
}

// Task to set up Python environment
task setupPythonEnv(type: Exec) {
    group = 'setup'
    description = 'Sets up Python conda environment from environment.yml'
    
    workingDir file('.')
    
    // Cross-platform conda command detection
    def isWindows = System.getProperty('os.name').toLowerCase().contains('windows')
    def condaCmd = isWindows ? 'conda.exe' : 'conda'
    
    commandLine condaCmd, 'env', 'create', '-f', 'environment.yml', '--force'
    ignoreExitValue = true
    
    doFirst {
        println "Setting up Python conda environment..."
    }
    
    doLast {
        if (executionResult.get().exitValue == 0) {
            println "✓ Conda environment created successfully"
        } else {
            println "⚠ Failed to create conda environment (exit code: ${executionResult.get().exitValue})"
            println "  Make sure conda is installed and environment.yml exists"
        }
    }
}

// Task to run code quality checks
task codeQuality {
    group = 'verification'
    description = 'Runs code quality checks for both Android and Python'
    
    dependsOn ':AndroidApp:lintDebug'
    dependsOn 'pythonLint'
    
    doLast {
        println "✓ Code quality checks completed"
    }
}

// Task to run Python linting
task pythonLint(type: Exec) {
    group = 'verification'
    description = 'Runs Python linting with flake8'
    
    workingDir file('PythonApp')
    
    // Cross-platform Python executable detection
    def isWindows = System.getProperty('os.name').toLowerCase().contains('windows')
    def pythonExe = isWindows ? 'python.exe' : 'python'
    def scriptsDir = isWindows ? 'Scripts' : 'bin'
    
    def condaEnvPath = System.getenv('CONDA_PREFIX')
    if (condaEnvPath && file("${condaEnvPath}/${scriptsDir}/${pythonExe}").exists()) {
        commandLine "${condaEnvPath}/${scriptsDir}/${pythonExe}", '-m', 'flake8', 'src/', '--max-line-length=88'
    } else {
        commandLine pythonExe, '-m', 'flake8', 'src/', '--max-line-length=88'
    }
    
    ignoreExitValue = true
    
    doFirst {
        println "Running Python linting..."
    }
    
    doLast {
        if (executionResult.get().exitValue == 0) {
            println "✓ Python linting passed"
        } else {
            println "⚠ Python linting issues found (exit code: ${executionResult.get().exitValue})"
        }
    }
}

// Task to build release versions
task buildRelease {
    group = 'build'
    description = 'Builds release versions of all components'
    
    dependsOn ':AndroidApp:assembleRelease'
    dependsOn 'pythonPackage'
    
    doLast {
        println "✓ Release build completed"
    }
}

// Task to package Python application
task pythonPackage(type: Exec) {
    group = 'build'
    description = 'Packages Python application using PyInstaller'
    
    workingDir file('PythonApp')
    
    // Cross-platform Python executable detection
    def isWindows = System.getProperty('os.name').toLowerCase().contains('windows')
    def pythonExe = isWindows ? 'python.exe' : 'python'
    def scriptsDir = isWindows ? 'Scripts' : 'bin'
    
    def condaEnvPath = System.getenv('CONDA_PREFIX')
    if (condaEnvPath && file("${condaEnvPath}/${scriptsDir}/${pythonExe}").exists()) {
        commandLine "${condaEnvPath}/${scriptsDir}/${pythonExe}", '-m', 'PyInstaller', 'src/main.py', '--onefile', '--windowed'
    } else {
        commandLine pythonExe, '-m', 'PyInstaller', 'src/main.py', '--onefile', '--windowed'
    }
    
    ignoreExitValue = true
    
    doFirst {
        println "Packaging Python application..."
    }
    
    doLast {
        if (executionResult.get().exitValue == 0) {
            println "✓ Python application packaged successfully"
        } else {
            println "⚠ Python packaging failed (exit code: ${executionResult.get().exitValue})"
        }
    }
}

task clean(type: Delete) {
    delete rootProject.buildDir
}<|MERGE_RESOLUTION|>--- conflicted
+++ resolved
@@ -1,19 +1,11 @@
 // Top-level build file where you can add configuration options common to all sub-projects/modules.
 
 plugins {
-<<<<<<< HEAD
     id 'com.android.application' version '8.7.3' apply false
     id 'com.android.library' version '8.7.3' apply false
     id 'org.jetbrains.kotlin.android' version '2.1.0' apply false
     id 'com.google.devtools.ksp' version '2.1.0-1.0.29' apply false
     id 'com.google.dagger.hilt.android' version '2.52' apply false
-=======
-    id 'com.android.application' version '8.3.2' apply false
-    id 'com.android.library' version '8.3.2' apply false
-    id 'org.jetbrains.kotlin.android' version '1.9.23' apply false
-    id 'com.google.devtools.ksp' version '1.9.23-1.0.20' apply false
-    id 'com.google.dagger.hilt.android' version '2.48.1' apply false
->>>>>>> 4d4c24d7
 }
 
 // Milestone 5.1: Build Automation Tasks
@@ -45,7 +37,7 @@
     def isWindows = System.getProperty('os.name').toLowerCase().contains('windows')
     def pythonExe = isWindows ? 'python.exe' : 'python'
     def scriptsDir = isWindows ? 'Scripts' : 'bin'
-    
+
     // Check if conda environment exists, otherwise use system python
     def condaEnvPath = System.getenv('CONDA_PREFIX')
     if (condaEnvPath && file("${condaEnvPath}/${scriptsDir}/${pythonExe}").exists()) {
@@ -124,7 +116,7 @@
     def isWindows = System.getProperty('os.name').toLowerCase().contains('windows')
     def pythonExe = isWindows ? 'python.exe' : 'python'
     def scriptsDir = isWindows ? 'Scripts' : 'bin'
-    
+
     def condaEnvPath = System.getenv('CONDA_PREFIX')
     if (condaEnvPath && file("${condaEnvPath}/${scriptsDir}/${pythonExe}").exists()) {
         commandLine "${condaEnvPath}/${scriptsDir}/${pythonExe}", '-m', 'flake8', 'src/', '--max-line-length=88'
@@ -171,7 +163,7 @@
     def isWindows = System.getProperty('os.name').toLowerCase().contains('windows')
     def pythonExe = isWindows ? 'python.exe' : 'python'
     def scriptsDir = isWindows ? 'Scripts' : 'bin'
-    
+
     def condaEnvPath = System.getenv('CONDA_PREFIX')
     if (condaEnvPath && file("${condaEnvPath}/${scriptsDir}/${pythonExe}").exists()) {
         commandLine "${condaEnvPath}/${scriptsDir}/${pythonExe}", '-m', 'PyInstaller', 'src/main.py', '--onefile', '--windowed'
