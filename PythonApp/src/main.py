#!/usr/bin/env python3
"""
Main Application Entry Point for Multi-Sensor Recording System Controller

This is the startup script with enhanced PsychoPy-inspired UI design.
It creates a QApplication instance, instantiates the Enhanced Main Window, and starts the PyQt event loop.

Author: Multi-Sensor Recording System Team
Date: 2025-07-31
Enhancement: PsychoPy-Inspired UI as Default Interface
"""

import os
import sys
from PyQt5.QtCore import Qt, qVersion
from PyQt5.QtWidgets import QApplication

# Add the src directory to the Python path for imports
sys.path.insert(0, os.path.dirname(os.path.abspath(__file__)))

# Initialize logging before importing other modules
from utils.logging_config import get_logger, AppLogger

# Configure logging level based on environment
log_level = os.environ.get('MSR_LOG_LEVEL', 'INFO')
AppLogger.set_level(log_level)

<<<<<<< HEAD
from gui.enhanced_ui_main_window import EnhancedMainWindow
=======
from gui.dual_webcam_main_window import DualWebcamMainWindow
>>>>>>> f507e9f3

# Get logger for this module
logger = get_logger(__name__)


def main():
    """Main application entry point with enhanced PsychoPy-inspired UI."""
    logger.info("=== Multi-Sensor Recording System Controller Starting (Enhanced UI) ===")
    logger.info(f"Python version: {sys.version}")
    logger.info(f"PyQt5 available, Qt version: {qVersion()}")
    
    try:
        # Enable high DPI scaling for better display on high-resolution screens
        # These must be set before creating QApplication
        logger.debug("Configuring high DPI scaling")
        QApplication.setAttribute(Qt.AA_EnableHighDpiScaling, True)
        QApplication.setAttribute(Qt.AA_UseHighDpiPixmaps, True)

        # Create QApplication instance
        logger.debug("Creating QApplication instance")
        app = QApplication(sys.argv)

        # Set application properties
        app.setApplicationName("Multi-Sensor Recording System Controller - Enhanced")
        app.setApplicationVersion("3.1.1")
        app.setOrganizationName("Multi-Sensor Recording System Team")
<<<<<<< HEAD
        
        # Set modern application style
        app.setStyle("Fusion")
        logger.info("Application properties configured with enhanced UI")

        # Create and show the enhanced main window
        logger.debug("Creating Enhanced MainWindow instance")
        main_window = EnhancedMainWindow()
        logger.info("Enhanced MainWindow created successfully")
=======
        logger.info("Application properties configured")

        # Create and show the main window
        logger.debug("Creating DualWebcamMainWindow instance")
        main_window = DualWebcamMainWindow()
        logger.info("DualWebcamMainWindow created successfully")
>>>>>>> f507e9f3
        
        logger.debug("Showing main window")
        main_window.show()
        logger.info("Enhanced main window displayed")

        # Start the PyQt event loop
        logger.info("Starting PyQt event loop")
        exit_code = app.exec_()
        logger.info(f"Application exiting with code: {exit_code}")
        sys.exit(exit_code)
        
    except Exception as e:
        logger.error(f"Fatal error during application startup: {e}", exc_info=True)
        sys.exit(1)


if __name__ == "__main__":
    logger.info("Application started from command line")
    main()<|MERGE_RESOLUTION|>--- conflicted
+++ resolved
@@ -25,11 +25,7 @@
 log_level = os.environ.get('MSR_LOG_LEVEL', 'INFO')
 AppLogger.set_level(log_level)
 
-<<<<<<< HEAD
 from gui.enhanced_ui_main_window import EnhancedMainWindow
-=======
-from gui.dual_webcam_main_window import DualWebcamMainWindow
->>>>>>> f507e9f3
 
 # Get logger for this module
 logger = get_logger(__name__)
@@ -56,7 +52,6 @@
         app.setApplicationName("Multi-Sensor Recording System Controller - Enhanced")
         app.setApplicationVersion("3.1.1")
         app.setOrganizationName("Multi-Sensor Recording System Team")
-<<<<<<< HEAD
         
         # Set modern application style
         app.setStyle("Fusion")
@@ -66,15 +61,7 @@
         logger.debug("Creating Enhanced MainWindow instance")
         main_window = EnhancedMainWindow()
         logger.info("Enhanced MainWindow created successfully")
-=======
-        logger.info("Application properties configured")
 
-        # Create and show the main window
-        logger.debug("Creating DualWebcamMainWindow instance")
-        main_window = DualWebcamMainWindow()
-        logger.info("DualWebcamMainWindow created successfully")
->>>>>>> f507e9f3
-        
         logger.debug("Showing main window")
         main_window.show()
         logger.info("Enhanced main window displayed")
