package com.multisensor.recording.controllers

import com.multisensor.recording.util.AppLogger
import com.multisensor.recording.util.logI
import com.multisensor.recording.util.logE

import android.app.Activity
import android.app.AlertDialog
import android.app.Dialog
import android.content.Context
import android.content.Intent
import android.widget.Toast
import androidx.activity.result.ActivityResultLauncher
import com.multisensor.recording.recording.ShimmerRecorder

import com.multisensor.recording.managers.ShimmerManager
import com.multisensor.recording.ui.MainViewModel
import com.shimmerresearch.android.guiUtilities.ShimmerBluetoothDialog
import com.shimmerresearch.android.guiUtilities.ShimmerDialogConfigurations
import com.shimmerresearch.android.manager.ShimmerBluetoothManagerAndroid
import javax.inject.Inject
import javax.inject.Singleton



/**
 * Controller responsible for handling all Shimmer device integration logic.
 * Extracted from MainActivity to improve separation of concerns and testability.
 * Works in coordination with ShimmerManager for comprehensive Shimmer device handling.
 * 
 * TODO: Complete integration with MainActivity refactoring
 * TODO: Add comprehensive unit tests for Shimmer device scenarios
 * TODO: Implement Shimmer device state persistence across app restarts
 * TODO: Add support for multiple simultaneous Shimmer devices
 * TODO: Implement proper error handling for Shimmer connection failures
 */
@Singleton
class ShimmerController @Inject constructor(
    private val shimmerManager: ShimmerManager
) {
    
    /**
     * Interface for Shimmer device-related callbacks to the UI layer
     */
    interface ShimmerCallback {
        fun onDeviceSelected(address: String, name: String)
        fun onDeviceSelectionCancelled()
        fun onConnectionStatusChanged(connected: Boolean)
        fun onConfigurationComplete()
        fun onShimmerError(message: String)
        fun updateStatusText(text: String)
        fun showToast(message: String, duration: Int = Toast.LENGTH_SHORT)
        fun runOnUiThread(action: () -> Unit)
    }
    
    private var callback: ShimmerCallback? = null
    private var selectedShimmerAddress: String? = null
    private var selectedShimmerName: String? = null
    private var preferredBtType: ShimmerBluetoothManagerAndroid.BT_TYPE = ShimmerBluetoothManagerAndroid.BT_TYPE.BT_CLASSIC
    
    /**
     * Set the callback for Shimmer device events
     */
    fun setCallback(callback: ShimmerCallback) {
        this.callback = callback
    }
    
    /**
     * Show Bluetooth connection type selection dialog (BLE vs Classic)
     * Following the official bluetoothManagerExample pattern
     */
    fun showBtTypeConnectionOption(context: Context) {
        android.util.Log.d("ShimmerController", "[DEBUG_LOG] Showing Bluetooth type selection dialog")
        
        val alertDialog = AlertDialog.Builder(context).create()
        alertDialog.setCancelable(false)
        alertDialog.setMessage("Choose preferred Bluetooth type")
        
        alertDialog.setButton(Dialog.BUTTON_POSITIVE, "BT CLASSIC") { _, _ ->
            android.util.Log.d("ShimmerController", "[DEBUG_LOG] User selected BT CLASSIC")
            preferredBtType = ShimmerBluetoothManagerAndroid.BT_TYPE.BT_CLASSIC
            connectSelectedShimmerDevice()
        }
        
        alertDialog.setButton(Dialog.BUTTON_NEGATIVE, "BLE") { _, _ ->
            android.util.Log.d("ShimmerController", "[DEBUG_LOG] User selected BLE")
            preferredBtType = ShimmerBluetoothManagerAndroid.BT_TYPE.BLE
            connectSelectedShimmerDevice()
        }
        
        alertDialog.show()
    }
    
    /**
     * Connect to the selected Shimmer device using the chosen connection type
     */
    private fun connectSelectedShimmerDevice() {
        selectedShimmerAddress?.let { address ->
            selectedShimmerName?.let { name ->
                android.util.Log.d("ShimmerController", "[DEBUG_LOG] Connecting to Shimmer device:")
                android.util.Log.d("ShimmerController", "[DEBUG_LOG] - Address: $address")
                android.util.Log.d("ShimmerController", "[DEBUG_LOG] - Name: $name")
                android.util.Log.d("ShimmerController", "[DEBUG_LOG] - Connection Type: $preferredBtType")
                
                // Update UI to show connection attempt
                callback?.updateStatusText("Connecting to $name ($preferredBtType)...")
                
<<<<<<< HEAD
                // Connection will be handled via connectToSelectedDevice method
                // which should be called after device selection is complete
                callback?.showToast("Device selected: $name")
                
                // Notify callback of device selection
                callback?.onDeviceSelected(address, name)
=======
                // Enhanced connection handling with better status feedback
                // Note: Actual ViewModel/ShimmerRecorder integration will be completed in future iteration
                try {
                    android.util.Log.d("ShimmerController", "[DEBUG_LOG] Initiating connection process...")
                    
                    // Store connection attempt details for status tracking
                    callback?.showToast("Attempting connection to $name via $preferredBtType", android.widget.Toast.LENGTH_SHORT)
                    
                    // For now, update status to reflect the connection attempt
                    callback?.updateStatusText("Connection initiated for $name")
                    
                    // Notify callback of connection attempt
                    callback?.onDeviceSelected(address, name)
                    
                    android.util.Log.d("ShimmerController", "[DEBUG_LOG] Connection process initiated successfully")
                } catch (e: Exception) {
                    android.util.Log.e("ShimmerController", "[DEBUG_LOG] Connection initiation failed: ${e.message}")
                    callback?.onShimmerError("Failed to initiate connection: ${e.message}")
                }
>>>>>>> e0d68a32
            }
        } ?: run {
            android.util.Log.w("ShimmerController", "[DEBUG_LOG] Cannot connect - no device selected")
            callback?.onShimmerError("No Shimmer device selected for connection")
        }
    }
    
    /**
     * Launch ShimmerBluetoothDialog for device selection using Activity Result API
     */
    fun launchShimmerDeviceDialog(activity: Activity, launcher: ActivityResultLauncher<Intent>) {
        android.util.Log.d("ShimmerController", "[DEBUG_LOG] Launching Shimmer device selection dialog")
        
        try {
            val intent = Intent(activity, ShimmerBluetoothDialog::class.java)
            launcher.launch(intent)
        } catch (e: Exception) {
            android.util.Log.e("ShimmerController", "[DEBUG_LOG] Failed to launch Shimmer device dialog: ${e.message}")
            callback?.onShimmerError("Failed to launch device selection dialog: ${e.message}")
        }
    }
    
    /**
     * Enhanced device selection with connection type support
     */
    fun handleDeviceSelectionResult(address: String?, name: String?) {
        if (address != null && name != null) {
            android.util.Log.d("ShimmerController", "[DEBUG_LOG] Device selected: $name ($address)")
            selectedShimmerAddress = address
            selectedShimmerName = name
            
            // Store selection for future use
            callback?.runOnUiThread {
                callback?.updateStatusText("Device selected: $name")
                callback?.showToast("Selected: $name")
            }
            
            callback?.onDeviceSelected(address, name)
        } else {
            android.util.Log.d("ShimmerController", "[DEBUG_LOG] Device selection cancelled")
            callback?.onDeviceSelectionCancelled()
        }
    }

    /**
     * Connect to selected Shimmer device with enhanced error handling
     */
    fun connectToSelectedDevice(viewModel: MainViewModel) {
        selectedShimmerAddress?.let { address ->
            selectedShimmerName?.let { name ->
                android.util.Log.d("ShimmerController", "[DEBUG_LOG] Connecting to device: $name ($address)")
                
                callback?.updateStatusText("Connecting to $name...")
                
                // Use ViewModel's enhanced connection method
                viewModel.connectShimmerDevice(address, name, preferredBtType) { success ->
                    callback?.runOnUiThread {
                        if (success) {
                            callback?.updateStatusText("Connected to $name")
                            callback?.showToast("Successfully connected to $name")
                            callback?.onConnectionStatusChanged(true)
                        } else {
                            callback?.updateStatusText("Failed to connect to $name")
                            callback?.showToast("Failed to connect to $name")
                            callback?.onShimmerError("Connection failed")
                        }
                    }
                }
            }
        } ?: run {
            callback?.onShimmerError("No device selected")
        }
    }

    /**
     * Configure sensor channels for connected device
     */
    fun configureSensorChannels(viewModel: MainViewModel, enabledChannels: Set<String>) {
        selectedShimmerAddress?.let { deviceId ->
            android.util.Log.d("ShimmerController", "[DEBUG_LOG] Configuring sensors for device: $deviceId")
            
            // Convert string channel names to SensorChannel enum
            val sensorChannels = enabledChannels.mapNotNull { channelName ->
                try {
                    // This would need to be implemented based on actual channel names
                    // DeviceConfiguration.SensorChannel.valueOf(channelName)
                    null // Placeholder
                } catch (e: Exception) {
                    null
                }
            }.toSet()
            
            callback?.updateStatusText("Configuring sensors...")
            
            viewModel.configureShimmerSensors(deviceId, sensorChannels) { success ->
                callback?.runOnUiThread {
                    if (success) {
                        callback?.updateStatusText("Sensors configured successfully")
                        callback?.showToast("Sensor configuration updated")
                        callback?.onConfigurationComplete()
                    } else {
                        callback?.updateStatusText("Failed to configure sensors")
                        callback?.showToast("Sensor configuration failed")
                        callback?.onShimmerError("Configuration failed")
                    }
                }
            }
        } ?: run {
            callback?.onShimmerError("No device connected")
        }
    }

    /**
     * Update sampling rate for connected device
     */
    fun setSamplingRate(viewModel: MainViewModel, samplingRate: Double) {
        selectedShimmerAddress?.let { deviceId ->
            android.util.Log.d("ShimmerController", "[DEBUG_LOG] Setting sampling rate to ${samplingRate}Hz for device: $deviceId")
            
            callback?.updateStatusText("Setting sampling rate to ${samplingRate}Hz...")
            
            viewModel.setShimmerSamplingRate(deviceId, samplingRate) { success ->
                callback?.runOnUiThread {
                    if (success) {
                        callback?.updateStatusText("Sampling rate set to ${samplingRate}Hz")
                        callback?.showToast("Sampling rate updated")
                    } else {
                        callback?.updateStatusText("Failed to set sampling rate")
                        callback?.showToast("Failed to update sampling rate")
                        callback?.onShimmerError("Sampling rate configuration failed")
                    }
                }
            }
        } ?: run {
            callback?.onShimmerError("No device connected")
        }
    }

    /**
     * Update GSR range for connected device
     */
    fun setGSRRange(viewModel: MainViewModel, gsrRange: Int) {
        selectedShimmerAddress?.let { deviceId ->
            android.util.Log.d("ShimmerController", "[DEBUG_LOG] Setting GSR range to $gsrRange for device: $deviceId")
            
            callback?.updateStatusText("Setting GSR range to $gsrRange...")
            
            viewModel.setShimmerGSRRange(deviceId, gsrRange) { success ->
                callback?.runOnUiThread {
                    if (success) {
                        callback?.updateStatusText("GSR range set to $gsrRange")
                        callback?.showToast("GSR range updated")
                    } else {
                        callback?.updateStatusText("Failed to set GSR range")
                        callback?.showToast("Failed to update GSR range")
                        callback?.onShimmerError("GSR range configuration failed")
                    }
                }
            }
        } ?: run {
            callback?.onShimmerError("No device connected")
        }
    }

    /**
     * Get real-time device information and data quality metrics
     */
    fun getDeviceInformation(viewModel: MainViewModel, callback: (deviceInfo: String?) -> Unit) {
        selectedShimmerAddress?.let { deviceId ->
            android.util.Log.d("ShimmerController", "[DEBUG_LOG] Getting device information for: $deviceId")
            
            viewModel.getShimmerDeviceInfo(deviceId) { deviceInfo ->
                val infoText = deviceInfo?.getDisplaySummary() ?: "Device information not available"
                callback(infoText)
            }
        } ?: run {
            callback("No device connected")
        }
    }

    /**
     * Get real-time data quality metrics
     */
    fun getDataQualityMetrics(viewModel: MainViewModel, callback: (metrics: String?) -> Unit) {
        selectedShimmerAddress?.let { deviceId ->
            android.util.Log.d("ShimmerController", "[DEBUG_LOG] Getting data quality metrics for: $deviceId")
            
            viewModel.getShimmerDataQuality(deviceId) { metrics ->
                val metricsText = metrics?.getDisplaySummary() ?: "Data quality metrics not available"
                callback(metricsText)
            }
        } ?: run {
            callback("No device connected")
        }
    }

    /**
     * Disconnect from current device
     */
    fun disconnectDevice(viewModel: MainViewModel) {
        selectedShimmerAddress?.let { deviceId ->
            android.util.Log.d("ShimmerController", "[DEBUG_LOG] Disconnecting from device: $deviceId")
            
            callback?.updateStatusText("Disconnecting...")
            
            viewModel.disconnectShimmerDevice(deviceId) { success ->
                callback?.runOnUiThread {
                    if (success) {
                        callback?.updateStatusText("Disconnected")
                        callback?.showToast("Device disconnected")
                        callback?.onConnectionStatusChanged(false)
                        resetState()
                    } else {
                        callback?.updateStatusText("Failed to disconnect")
                        callback?.showToast("Disconnect failed")
                        callback?.onShimmerError("Disconnect failed")
                    }
                }
            }
        } ?: run {
            callback?.onShimmerError("No device connected")
        }
    }
    
    /**
     * Show Shimmer sensor configuration dialog
     * Requires a connected Shimmer device
     */
    fun showShimmerSensorConfiguration(context: Context, viewModel: MainViewModel) {
        android.util.Log.d("ShimmerController", "[DEBUG_LOG] Showing Shimmer sensor configuration")
        
        // Get connected shimmer device from ViewModel
        val shimmerDevice = viewModel.getFirstConnectedShimmerDevice()
        val btManager = viewModel.getShimmerBluetoothManager()
        
        if (shimmerDevice != null && btManager != null) {
            if (!shimmerDevice.isStreaming() && !shimmerDevice.isSDLogging()) {
                try {
                    com.shimmerresearch.android.guiUtilities.ShimmerDialogConfigurations
                        .buildShimmerSensorEnableDetails(shimmerDevice, context as android.app.Activity, btManager)
                    callback?.onConfigurationComplete()
                } catch (e: Exception) {
                    android.util.Log.e("ShimmerController", "[DEBUG_LOG] Error showing sensor configuration: ${e.message}")
                    callback?.onShimmerError("Failed to show sensor configuration: ${e.message}")
                }
            } else {
                callback?.showToast("Cannot configure - device is streaming or logging")
            }
        } else {
            callback?.showToast("No Shimmer device connected")
            android.util.Log.w("ShimmerController", "[DEBUG_LOG] No connected Shimmer device available for configuration")
        }
    }
    
    /**
     * Show Shimmer general configuration dialog
     * Requires a connected Shimmer device
     */
    fun showShimmerGeneralConfiguration(context: Context, viewModel: MainViewModel) {
        android.util.Log.d("ShimmerController", "[DEBUG_LOG] Showing Shimmer general configuration")
        
        // Get connected shimmer device from ViewModel
        val shimmerDevice = viewModel.getFirstConnectedShimmerDevice()
        val btManager = viewModel.getShimmerBluetoothManager()
        
        if (shimmerDevice != null && btManager != null) {
            if (!shimmerDevice.isStreaming() && !shimmerDevice.isSDLogging()) {
                try {
                    com.shimmerresearch.android.guiUtilities.ShimmerDialogConfigurations
                        .buildShimmerConfigOptions(shimmerDevice, context as android.app.Activity, btManager)
                    callback?.onConfigurationComplete()
                } catch (e: Exception) {
                    android.util.Log.e("ShimmerController", "[DEBUG_LOG] Error showing general configuration: ${e.message}")
                    callback?.onShimmerError("Failed to show general configuration: ${e.message}")
                }
            } else {
                callback?.showToast("Cannot configure - device is streaming or logging")
            }
        } else {
            callback?.showToast("No Shimmer device connected")
            android.util.Log.w("ShimmerController", "[DEBUG_LOG] No connected Shimmer device available for configuration")
        }
    }
    
    /**
     * Start SD logging on connected Shimmer device
     */
    fun startShimmerSDLogging(viewModel: MainViewModel) {
        android.util.Log.d("ShimmerController", "[DEBUG_LOG] Starting Shimmer SD logging")
        
        // Check if any device is currently streaming or logging
        if (viewModel.isAnyShimmerDeviceStreaming()) {
            callback?.showToast("Cannot start SD logging - device is streaming")
            return
        }
        
        if (viewModel.isAnyShimmerDeviceSDLogging()) {
            callback?.showToast("SD logging is already active")
            return
        }
        
        // Start SD logging via ViewModel wrapper method
        viewModel.startShimmerSDLogging { success ->
            callback?.runOnUiThread {
                if (success) {
                    callback?.showToast("SD logging started")
                    android.util.Log.d("ShimmerController", "[DEBUG_LOG] SD logging started successfully")
                } else {
                    callback?.showToast("Failed to start SD logging")
                    android.util.Log.e("ShimmerController", "[DEBUG_LOG] Failed to start SD logging")
                    callback?.onShimmerError("Failed to start SD logging")
                }
            }
        }
    }
    
    /**
     * Stop SD logging on connected Shimmer device
     */
    fun stopShimmerSDLogging(viewModel: MainViewModel) {
        android.util.Log.d("ShimmerController", "[DEBUG_LOG] Stopping Shimmer SD logging")
        
        // Check if any device is currently SD logging
        if (!viewModel.isAnyShimmerDeviceSDLogging()) {
            callback?.showToast("No SD logging is currently active")
            return
        }
        
        // Stop SD logging via ViewModel wrapper method
        viewModel.stopShimmerSDLogging { success ->
            callback?.runOnUiThread {
                if (success) {
                    callback?.showToast("SD logging stopped")
                    android.util.Log.d("ShimmerController", "[DEBUG_LOG] SD logging stopped successfully")
                } else {
                    callback?.showToast("Failed to stop SD logging")
                    android.util.Log.e("ShimmerController", "[DEBUG_LOG] Failed to stop SD logging")
                    callback?.onShimmerError("Failed to stop SD logging")
                }
            }
        }
    }
    
    /**
     * Handle Shimmer configuration menu action
     */
    fun handleShimmerConfigMenuAction(context: Context) {
        android.util.Log.d("ShimmerController", "[DEBUG_LOG] Opening Shimmer Configuration")
        
        try {
            val intent = Intent(context, com.multisensor.recording.ui.ShimmerConfigActivity::class.java)
            context.startActivity(intent)
        } catch (e: Exception) {
            android.util.Log.e("ShimmerController", "[DEBUG_LOG] Failed to open Shimmer Configuration: ${e.message}")
            callback?.onShimmerError("Failed to open Shimmer Configuration: ${e.message}")
        }
    }
    
    /**
     * Get current Shimmer connection status
     */
    fun getConnectionStatus(): String {
        return buildString {
            append("Shimmer Status:\n")
            append("- Selected Device: ${selectedShimmerName ?: "None"}\n")
            append("- Selected Address: ${selectedShimmerAddress ?: "None"}\n")
            append("- Preferred BT Type: $preferredBtType\n")
            
            // Enhanced connection status based on current state
            val connectionStatus = when {
                selectedShimmerAddress == null -> "No device selected"
                selectedShimmerName == null -> "Device address available but name unknown"
                else -> "Device selected - ready for connection"
            }
            append("- Connection Status: $connectionStatus\n")
            
            // Additional status information
            append("- Last Action: ${getLastActionDescription()}")
        }
    }
    
    /**
     * Get description of the last action performed
     */
    private fun getLastActionDescription(): String {
        return when {
            selectedShimmerAddress != null && selectedShimmerName != null -> "Device selected successfully"
            selectedShimmerAddress != null -> "Device address stored"
            else -> "Awaiting device selection"
        }
    }
    
    /**
     * Reset Shimmer controller state
     */
    fun resetState() {
        selectedShimmerAddress = null
        selectedShimmerName = null
        preferredBtType = ShimmerBluetoothManagerAndroid.BT_TYPE.BT_CLASSIC
        android.util.Log.d("ShimmerController", "[DEBUG_LOG] Shimmer controller state reset")
    }
    
    /**
     * Get selected device information
     */
    fun getSelectedDeviceInfo(): Pair<String?, String?> {
        return Pair(selectedShimmerAddress, selectedShimmerName)
    }
    
    /**
     * Get preferred Bluetooth type
     */
    fun getPreferredBtType(): ShimmerBluetoothManagerAndroid.BT_TYPE {
        return preferredBtType
    }
    
    /**
     * Set preferred Bluetooth type
     */
    fun setPreferredBtType(btType: ShimmerBluetoothManagerAndroid.BT_TYPE) {
        preferredBtType = btType
        android.util.Log.d("ShimmerController", "[DEBUG_LOG] Preferred BT type set to: $btType")
    }
}<|MERGE_RESOLUTION|>--- conflicted
+++ resolved
@@ -105,14 +105,6 @@
                 // Update UI to show connection attempt
                 callback?.updateStatusText("Connecting to $name ($preferredBtType)...")
                 
-<<<<<<< HEAD
-                // Connection will be handled via connectToSelectedDevice method
-                // which should be called after device selection is complete
-                callback?.showToast("Device selected: $name")
-                
-                // Notify callback of device selection
-                callback?.onDeviceSelected(address, name)
-=======
                 // Enhanced connection handling with better status feedback
                 // Note: Actual ViewModel/ShimmerRecorder integration will be completed in future iteration
                 try {
@@ -132,7 +124,6 @@
                     android.util.Log.e("ShimmerController", "[DEBUG_LOG] Connection initiation failed: ${e.message}")
                     callback?.onShimmerError("Failed to initiate connection: ${e.message}")
                 }
->>>>>>> e0d68a32
             }
         } ?: run {
             android.util.Log.w("ShimmerController", "[DEBUG_LOG] Cannot connect - no device selected")
