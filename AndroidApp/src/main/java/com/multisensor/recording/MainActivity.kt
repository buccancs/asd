package com.multisensor.recording

import android.Manifest
import android.app.Activity
import android.app.AlertDialog
import android.app.Dialog
import android.content.BroadcastReceiver
import android.content.Context
import android.content.DialogInterface
import android.content.Intent
import android.content.IntentFilter
import android.content.pm.PackageManager
import android.graphics.Color
import android.hardware.usb.UsbDevice
import android.hardware.usb.UsbManager
import android.media.MediaActionSound
import android.os.BatteryManager
import android.os.Bundle
import android.os.Handler
import android.os.Looper
import android.view.View
import android.widget.TextView
import android.widget.Toast
import androidx.activity.result.contract.ActivityResultContracts
import androidx.appcompat.app.AppCompatActivity
import androidx.core.content.ContextCompat
import androidx.lifecycle.ViewModelProvider
import androidx.lifecycle.lifecycleScope
import androidx.lifecycle.repeatOnLifecycle
import androidx.lifecycle.Lifecycle
import kotlinx.coroutines.launch
import com.multisensor.recording.databinding.ActivityMainBinding
import com.multisensor.recording.recording.SessionInfo
import com.multisensor.recording.service.RecordingService
import com.multisensor.recording.ui.MainViewModel
import com.multisensor.recording.ui.SessionDisplayInfo
import com.multisensor.recording.ui.components.StatusIndicatorView
import com.multisensor.recording.ui.components.ActionButtonPair
import com.multisensor.recording.util.AllAndroidPermissions
import com.multisensor.recording.util.PermissionTool
import com.multisensor.recording.calibration.CalibrationCaptureManager
import com.multisensor.recording.calibration.SyncClockManager
import com.multisensor.recording.managers.PermissionManager
import com.multisensor.recording.controllers.PermissionController
import com.multisensor.recording.managers.ShimmerManager
import com.multisensor.recording.managers.UsbDeviceManager
import com.multisensor.recording.controllers.ShimmerController
import com.multisensor.recording.controllers.MainActivityCoordinator
import com.multisensor.recording.controllers.UIController
import com.multisensor.recording.controllers.UsbController
import dagger.hilt.android.AndroidEntryPoint
import javax.inject.Inject

// shimmer ui components imports
import com.shimmerresearch.android.guiUtilities.ShimmerBluetoothDialog
import com.shimmerresearch.android.guiUtilities.ShimmerDialogConfigurations
import com.shimmerresearch.android.manager.ShimmerBluetoothManagerAndroid

// centralized logging
import com.multisensor.recording.util.AppLogger
import com.multisensor.recording.util.logD
import com.multisensor.recording.util.logE
import com.multisensor.recording.util.logI
import com.multisensor.recording.util.logW

// hand segmentation
import com.multisensor.recording.handsegmentation.HandSegmentationManager
import com.multisensor.recording.ui.components.HandSegmentationControlView

// network controller
import com.multisensor.recording.controllers.NetworkController

/**
 * main activity for multi-sensor recording system
 */
@AndroidEntryPoint
class MainActivity : AppCompatActivity(),
    PermissionManager.PermissionCallback,
    ShimmerController.ShimmerCallback,
    UsbDeviceManager.UsbDeviceCallback,

    HandSegmentationManager.HandSegmentationListener,
    HandSegmentationControlView.HandSegmentationControlListener,
    NetworkController.NetworkCallback {
    
    private lateinit var binding: ActivityMainBinding
    private lateinit var viewModel: MainViewModel

    @Inject
    lateinit var calibrationCaptureManager: CalibrationCaptureManager

    @Inject
    lateinit var syncClockManager: SyncClockManager

    @Inject
    lateinit var permissionManager: PermissionManager

    @Inject
    lateinit var permissionController: PermissionController

    @Inject
    lateinit var shimmerManager: ShimmerManager

    @Inject
    lateinit var shimmerController: ShimmerController

    @Inject
    lateinit var usbDeviceManager: UsbDeviceManager

    @Inject
    lateinit var calibrationController: CalibrationController

    @Inject
    lateinit var usbController: UsbController


    @Inject
    lateinit var handSegmentationManager: HandSegmentationManager
    
    @Inject
    lateinit var networkController: NetworkController

    @Inject
    lateinit var mainActivityCoordinator: MainActivityCoordinator

    @Inject
    lateinit var uiController: UIController

    private var selectedShimmerAddress: String? = null
    private var selectedShimmerName: String? = null
    private var preferredBtType: ShimmerBluetoothManagerAndroid.BT_TYPE = ShimmerBluetoothManagerAndroid.BT_TYPE.BT_CLASSIC

    // Modern Activity Result API for Shimmer device selection
    private val shimmerDeviceSelectionLauncher = registerForActivityResult(
        ActivityResultContracts.StartActivityForResult()
    ) { result ->
        AppLogger.logMethodEntry("MainActivity", "shimmerDeviceSelectionLauncher", "resultCode=${result.resultCode}")
        
        if (result.resultCode == Activity.RESULT_OK && result.data != null) {
            // Get selected device information from dialog
            val address = result.data?.getStringExtra(ShimmerBluetoothDialog.EXTRA_DEVICE_ADDRESS)
            val name = result.data?.getStringExtra(ShimmerBluetoothDialog.EXTRA_DEVICE_NAME)

            logI("Shimmer device selected: Address=$address, Name=$name")

            // Use ShimmerController to handle device selection
            shimmerController.handleDeviceSelectionResult(address, name)
        } else {
            logI("Shimmer device selection cancelled")
            shimmerController.handleDeviceSelectionResult(null, null)
        }
    }
    private var looper: Looper? = null


    override fun onCreate(savedInstanceState: Bundle?) {
        AppLogger.logMethodEntry("MainActivity", "onCreate", "Initializing main activity")
        AppLogger.logMemoryUsage("MainActivity", "onCreate - start")
        super.onCreate(savedInstanceState)
        
        AppLogger.logLifecycle("MainActivity", "onCreate")
        logI("=== Multi-Sensor Recording Application Starting ===")
        AppLogger.logMemoryUsage("MainActivity", "Application Startup")
        android.util.Log.d("MainActivity", "[DEBUG_LOG] Activity lifecycle: onCreate() starting")

        // Initialize view binding
        binding = ActivityMainBinding.inflate(layoutInflater)
        setContentView(binding.root)
        android.util.Log.d("MainActivity", "[DEBUG_LOG] View binding initialized and content view set")

        // Initialize ViewModel
        viewModel = ViewModelProvider(this)[MainViewModel::class.java]
        android.util.Log.d("MainActivity", "[DEBUG_LOG] ViewModel initialized")
        
        // Initialize NetworkController integration
        initializeNetworkController()
        android.util.Log.d("MainActivity", "[DEBUG_LOG] NetworkController integration initialized")

        // Initialize ShimmerController with callback
        shimmerController.setCallback(this)
        android.util.Log.d("MainActivity", "[DEBUG_LOG] ShimmerController initialized and callback set")

        // Setup UI
        setupUI()
        android.util.Log.d("MainActivity", "[DEBUG_LOG] UI setup completed")

        // Setup managers and callbacks (TODO: Add proper callback setup methods to managers)
        // shimmerManager.setCallback(this)
        // permissionManager.setCallback(this)
        // handSegmentationManager.setListener(this)
        usbController.setCallback(this)

        // Initialize USB monitoring for already connected devices
        usbController.initializeUsbMonitoring(this)

        // Note: Permission checking moved to onResume() for better timing
        android.util.Log.d("MainActivity", "[DEBUG_LOG] Permission checking will be done in onResume() for better timing")

        // Observe ViewModel state
        observeViewModel()
        android.util.Log.d("MainActivity", "[DEBUG_LOG] ViewModel observers set up")

        android.util.Log.d("MainActivity", "[DEBUG_LOG] ===== APP STARTUP: onCreate() completed =====")

        // Handle USB device attachment if launched by USB intent
        usbController.handleUsbDeviceIntent(this, intent)
    }

    override fun onNewIntent(intent: Intent) {
        super.onNewIntent(intent)
        android.util.Log.d("MainActivity", "[DEBUG_LOG] onNewIntent() called")

        // Handle USB device attachment
        usbController.handleUsbDeviceIntent(this, intent)

    private fun handleUsbDeviceIntent(intent: Intent) {
        android.util.Log.d("MainActivity", "[DEBUG_LOG] Handling USB device intent: ${intent.action}")

        when (intent.action) {
            UsbManager.ACTION_USB_DEVICE_ATTACHED -> {
                val device: UsbDevice? = if (android.os.Build.VERSION.SDK_INT >= android.os.Build.VERSION_CODES.TIRAMISU) {
                    intent.getParcelableExtra(UsbManager.EXTRA_DEVICE, UsbDevice::class.java)
                } else {
                    @Suppress("DEPRECATION")
                    intent.getParcelableExtra(UsbManager.EXTRA_DEVICE)
                }
                device?.let { usbDevice ->
                    android.util.Log.d("MainActivity", "[DEBUG_LOG] USB device attached:")
                    android.util.Log.d("MainActivity", "[DEBUG_LOG] - Device name: ${usbDevice.deviceName}")
                    android.util.Log.d("MainActivity", "[DEBUG_LOG] - Vendor ID: 0x${String.format("%04X", usbDevice.vendorId)}")
                    android.util.Log.d("MainActivity", "[DEBUG_LOG] - Product ID: 0x${String.format("%04X", usbDevice.productId)}")
                    android.util.Log.d("MainActivity", "[DEBUG_LOG] - Device class: ${usbDevice.deviceClass}")

                    // Check if this is a supported Topdon thermal camera
                    if (isSupportedTopdonDevice(usbDevice)) {
                        android.util.Log.d("MainActivity", "[DEBUG_LOG] ✓ Supported Topdon thermal camera detected!")

                        // Show user notification
                        Toast
                            .makeText(
                                this,
                                "Topdon Thermal Camera Connected!\nDevice: ${usbDevice.deviceName}",
                                Toast.LENGTH_LONG,
                            ).show()

                        // Update status
                        binding.statusText.text = "Topdon thermal camera connected - Ready for recording"

                        // Initialize thermal recorder if permissions are available
                        if (areAllPermissionsGranted()) {
                            android.util.Log.d("MainActivity", "[DEBUG_LOG] Permissions available, initializing thermal recorder")
                            initializeRecordingSystem()
                        } else {
                            android.util.Log.d("MainActivity", "[DEBUG_LOG] Permissions not available, requesting permissions first")
                            binding.statusText.text = "Thermal camera detected - Please grant permissions to continue"
                        }
                    } else {
                        android.util.Log.d("MainActivity", "[DEBUG_LOG] ⚠ USB device is not a supported Topdon thermal camera")
                        android.util.Log.d("MainActivity", "[DEBUG_LOG] Supported devices: VID=0x0BDA, PID=0x3901/0x5840/0x5830/0x5838")
                    }
                } ?: run {
                    android.util.Log.w("MainActivity", "[DEBUG_LOG] USB device attachment intent received but no device found")
                }
            }
            else -> {
                android.util.Log.d("MainActivity", "[DEBUG_LOG] Intent action: ${intent.action} (not USB device attachment)")
            }
        }
    }

    /**
     * Check if the USB device is a supported Topdon thermal camera
     * Based on vendor ID and product ID matching ThermalRecorder configuration
     */
    private fun isSupportedTopdonDevice(device: UsbDevice): Boolean {
        val vendorId = device.vendorId
        val productId = device.productId

        // Topdon vendor ID (matches device_filter.xml and IRCamera library)
        val topdonVendorId = 0x0BDA

        // Supported product IDs (matches ThermalRecorder.kt)
        val supportedProductIds = intArrayOf(0x3901, 0x5840, 0x5830, 0x5838)

        val isSupported = vendorId == topdonVendorId && supportedProductIds.contains(productId)

        android.util.Log.d("MainActivity", "[DEBUG_LOG] Device support check:")
        android.util.Log.d("MainActivity", "[DEBUG_LOG] - Expected VID: 0x${String.format("%04X", topdonVendorId)}")
        android.util.Log.d("MainActivity", "[DEBUG_LOG] - Actual VID: 0x${String.format("%04X", vendorId)}")
        android.util.Log.d(
            "MainActivity",
            "[DEBUG_LOG] - Expected PIDs: ${supportedProductIds.joinToString { "0x${String.format("%04X", it)}" }}",
        )
        android.util.Log.d("MainActivity", "[DEBUG_LOG] - Actual PID: 0x${String.format("%04X", productId)}")
        android.util.Log.d("MainActivity", "[DEBUG_LOG] - Is supported: $isSupported")

        return isSupported
    }

    /**
     * Check if all required permissions are granted
     */
    private fun areAllPermissionsGranted(): Boolean =
        permissionController.areAllPermissionsGranted(this)

    override fun onStart() {
        super.onStart()
        android.util.Log.d("MainActivity", "[DEBUG_LOG] Activity lifecycle: onStart() called")
    }

    // Status Display System - UI Enhancements
    private var currentBatteryLevel = -1
    private var isPcConnected = false
    private var isShimmerConnected = false
    private var isThermalConnected = false
    private lateinit var statusUpdateHandler: Handler
    private lateinit var mediaActionSound: MediaActionSound
    
    // UI Components for consolidation
    private lateinit var pcStatusIndicator: StatusIndicatorView
    private lateinit var shimmerStatusIndicator: StatusIndicatorView
    private lateinit var thermalStatusIndicator: StatusIndicatorView
    private lateinit var recordingButtonPair: ActionButtonPair

    // Battery monitoring receiver
    private val batteryReceiver =
        object : BroadcastReceiver() {
            override fun onReceive(
                context: Context?,
                intent: Intent?,
            ) {
                if (intent?.action == Intent.ACTION_BATTERY_CHANGED) {
                    val level = intent.getIntExtra(BatteryManager.EXTRA_LEVEL, -1)
                    val scale = intent.getIntExtra(BatteryManager.EXTRA_SCALE, -1)

                    if (level != -1 && scale != -1) {
                        currentBatteryLevel = (level * 100) / scale
                        updateBatteryDisplay()
                    }
                }
            }
        }

    override fun onResume() {
        AppLogger.logMethodEntry("MainActivity", "onResume", "Activity resuming")
        super.onResume()
        android.util.Log.d("MainActivity", "[DEBUG_LOG] Activity lifecycle: onResume() called")
        android.util.Log.d("MainActivity", "[DEBUG_LOG] Activity is now fully visible and interactive")

        // Log current permission states for debugging
        permissionController.logCurrentPermissionStates(this)

        // Check and request permissions on first resume (app startup)
        permissionController.initializePermissionsOnStartup(this)
    }

    override fun onPause() {
        AppLogger.logMethodEntry("MainActivity", "onPause", "Activity pausing")
        super.onPause()
        android.util.Log.d("MainActivity", "[DEBUG_LOG] Activity lifecycle: onPause() called")
    }

    override fun onStop() {
        super.onStop()
        android.util.Log.d("MainActivity", "[DEBUG_LOG] Activity lifecycle: onStop() called")
    }

    private fun logCurrentPermissionStates() {
        permissionController.logCurrentPermissionStates(this)
    }

    // Status Display System Methods - UI Enhancements

    /**
     * Updates the battery level display with current percentage
     */
    private fun updateBatteryDisplay() {
        runOnUiThread {
            if (currentBatteryLevel >= 0) {
                binding.batteryLevelText.text = "Battery: $currentBatteryLevel%"

                // Change text color based on battery level
                val textColor =
                    when {
                        currentBatteryLevel > 50 -> Color.GREEN
                        currentBatteryLevel > 20 -> Color.YELLOW
                        else -> Color.RED
                    }
                binding.batteryLevelText.setTextColor(textColor)
            } else {
                binding.batteryLevelText.text = "Battery: ---%"
                binding.batteryLevelText.setTextColor(Color.WHITE)
            }
        }
    }

    /**
     * Updates PC connection status display
     */
    private fun updatePcConnectionStatus(connected: Boolean) {
        isPcConnected = connected
        runOnUiThread {
            if (connected) {
                binding.pcConnectionStatus.text = "PC: Connected"
                binding.pcConnectionIndicator.setBackgroundColor(Color.GREEN)
            } else {
                binding.pcConnectionStatus.text = "PC: Waiting for PC..."
                binding.pcConnectionIndicator.setBackgroundColor(Color.RED)
            }
        }
    }

    /**
     * Updates sensor connectivity status displays
     */
    private fun updateSensorConnectionStatus(
        shimmerConnected: Boolean,
        thermalConnected: Boolean,
    ) {
        isShimmerConnected = shimmerConnected
        isThermalConnected = thermalConnected

        runOnUiThread {
            // Update Shimmer status
            if (shimmerConnected) {
                binding.shimmerConnectionStatus.text = "Shimmer: Connected"
                binding.shimmerConnectionIndicator.setBackgroundColor(Color.GREEN)
            } else {
                binding.shimmerConnectionStatus.text = "Shimmer: Disconnected"
                binding.shimmerConnectionIndicator.setBackgroundColor(Color.RED)
            }

            // Update Thermal status
            if (thermalConnected) {
                binding.thermalConnectionStatus.text = "Thermal: Connected"
                binding.thermalConnectionIndicator.setBackgroundColor(Color.GREEN)
            } else {
                binding.thermalConnectionStatus.text = "Thermal: Disconnected"
                binding.thermalConnectionIndicator.setBackgroundColor(Color.RED)
            }
        }
    }



    /**
     * Initializes status monitoring system
     */
    private fun initializeStatusMonitoring() {
        // Initialize status update handler
        statusUpdateHandler = Handler(Looper.getMainLooper())

        // Initialize MediaActionSound for calibration feedback
        mediaActionSound = MediaActionSound()
        mediaActionSound.load(MediaActionSound.SHUTTER_CLICK)

        // Register battery receiver
        val batteryFilter = IntentFilter(Intent.ACTION_BATTERY_CHANGED)
        registerReceiver(batteryReceiver, batteryFilter)

        // Get initial battery level
        val batteryIntent = registerReceiver(null, batteryFilter)
        batteryIntent?.let { intent ->
            val level = intent.getIntExtra(BatteryManager.EXTRA_LEVEL, -1)
            val scale = intent.getIntExtra(BatteryManager.EXTRA_SCALE, -1)
            if (level != -1 && scale != -1) {
                currentBatteryLevel = (level * 100) / scale
                updateBatteryDisplay()
            }
        }

        // Initialize status displays
        updatePcConnectionStatus(false) // Start with PC disconnected
        updateSensorConnectionStatus(false, false) // Start with sensors disconnected

        // Start periodic status updates
        startPeriodicStatusUpdates()
    }

    /**
     * Starts periodic status updates every 5 seconds
     */
    private fun startPeriodicStatusUpdates() {
        val updateRunnable =
            object : Runnable {
                override fun run() {
                    // Update sensor connection status based on current state
                    // Note: Connection status will be updated by other components when they change
                    // This periodic update mainly ensures UI consistency

                    // Schedule next update
                    statusUpdateHandler.postDelayed(this, 5000) // 5 seconds
                }
            }
        statusUpdateHandler.post(updateRunnable)
    }

    /**
     * Updates sensor connection status from external components
     */
    fun updateShimmerConnectionStatus(connected: Boolean) {
        isShimmerConnected = connected
        updateSensorConnectionStatus(isShimmerConnected, isThermalConnected)
    }

    /**
     * Updates thermal connection status from external components
     */
    fun updateThermalConnectionStatus(connected: Boolean) {
        isThermalConnected = connected
        updateSensorConnectionStatus(isShimmerConnected, isThermalConnected)
    }

    private fun setupUI() {
        // Initialize coordinator with callback implementation
        initializeCoordinator()
        
        // Initialize UIController through coordinator
        initializeUIControllerIntegration()
        
        // Setup recording control buttons
        binding.startRecordingButton.setOnClickListener {
            startRecording()
        }

        binding.stopRecordingButton.setOnClickListener {
            stopRecording()
        }

        binding.calibrationButton.setOnClickListener {
            runCalibration()
        }

        binding.requestPermissionsButton.setOnClickListener {
            android.util.Log.d("MainActivity", "[DEBUG_LOG] Manual permission request button clicked")
            permissionController.requestPermissionsManually(this)
        }

        binding.navigationModeButton.setOnClickListener {
            android.util.Log.d("MainActivity", "[DEBUG_LOG] Navigation mode button clicked")
            launchNavigationMode()
        }

        // Initially disable stop buttons
        binding.stopRecordingButton.isEnabled = false

        // Setup hand segmentation controls
        setupHandSegmentation()

        // Initialize status monitoring system
        initializeStatusMonitoring()
    }
    
    /**
     * Initialize the main activity coordinator with callback implementation
     */
    private fun initializeCoordinator() {
        android.util.Log.d("MainActivity", "[DEBUG_LOG] Initializing MainActivityCoordinator")
        
        val coordinatorCallback = object : MainActivityCoordinator.CoordinatorCallback {
            override fun updateStatusText(text: String) {
                runOnUiThread {
                    binding.statusText.text = text
                }
            }
            
            override fun showToast(message: String, duration: Int) {
                runOnUiThread {
                    Toast.makeText(this@MainActivity, message, duration).show()
                }
            }
            
            override fun runOnUiThread(action: () -> Unit) {
                this@MainActivity.runOnUiThread(action)
            }
            
            override fun getContentView(): View = binding.root
            override fun getStreamingIndicator(): View? = binding.streamingIndicator
            override fun getStreamingLabel(): View? = binding.streamingLabel
            override fun getStreamingDebugOverlay(): TextView? = binding.streamingDebugOverlay
            
            override fun showPermissionButton(show: Boolean) {
                runOnUiThread {
                    binding.requestPermissionsButton.visibility = if (show) View.VISIBLE else View.GONE
                }
            }
            
            // UI Controller callback methods implementation
            override fun getContext(): Context = this@MainActivity
            override fun getStatusText(): TextView? = binding.statusText
            override fun getStartRecordingButton(): View? = binding.startRecordingButton
            override fun getStopRecordingButton(): View? = binding.stopRecordingButton
            override fun getCalibrationButton(): View? = binding.calibrationButton
            override fun getPcConnectionIndicator(): View? = binding.pcConnectionIndicator
            override fun getShimmerConnectionIndicator(): View? = binding.shimmerConnectionIndicator
            override fun getThermalConnectionIndicator(): View? = binding.thermalConnectionIndicator
            override fun getPcConnectionStatus(): TextView? = binding.pcConnectionStatus
            override fun getShimmerConnectionStatus(): TextView? = binding.shimmerConnectionStatus
            override fun getThermalConnectionStatus(): TextView? = binding.thermalConnectionStatus
            override fun getBatteryLevelText(): TextView? = binding.batteryLevelText
            override fun getRecordingIndicator(): View? = binding.recordingIndicator
            override fun getRequestPermissionsButton(): View? = binding.requestPermissionsButton
            override fun getShimmerStatusText(): TextView? = binding.shimmerStatusText
        }
        
        mainActivityCoordinator.initialize(coordinatorCallback)
        android.util.Log.d("MainActivity", "[DEBUG_LOG] MainActivityCoordinator initialized successfully")
    }
    
    /**
     * Initialize UIController integration with validation and error handling
     */
    private fun initializeUIControllerIntegration() {
        android.util.Log.d("MainActivity", "[DEBUG_LOG] Initializing UIController integration")
        
        try {
            // Initialize UI components through UIController
            uiController.initializeUIComponents()
            
            // Validate UI components
            val validationResult = uiController.validateUIComponents()
            if (!validationResult.isValid) {
                android.util.Log.w("MainActivity", "[DEBUG_LOG] UI validation failed: ${validationResult.errors}")
                // Attempt recovery
                val recoveryResult = uiController.recoverFromUIErrors()
                if (recoveryResult.success) {
                    android.util.Log.d("MainActivity", "[DEBUG_LOG] UI recovery successful: ${recoveryResult.recoveryActions}")
                } else {
                    android.util.Log.e("MainActivity", "[DEBUG_LOG] UI recovery failed: ${recoveryResult.recoveryActions}")
                }
            } else {
                android.util.Log.d("MainActivity", "[DEBUG_LOG] UI validation passed: ${validationResult.componentCount} components available")
            }
            
            // Apply saved theme preferences
            uiController.applyThemeFromPreferences()
            
            // Enable accessibility features if needed
            val savedState = uiController.getSavedUIState()
            if (savedState.accessibilityMode) {
                uiController.enableAccessibilityFeatures()
            }
            
            android.util.Log.d("MainActivity", "[DEBUG_LOG] UIController integration completed successfully")
            
        } catch (e: Exception) {
            android.util.Log.e("MainActivity", "[DEBUG_LOG] Failed to initialize UIController integration: ${e.message}")
            Toast.makeText(this, "UI initialization error: ${e.message}", Toast.LENGTH_LONG).show()
        }
    }
    
    /**
     * Initialize consolidated UI components (legacy method - now delegated to UIController)
     */
    private fun initializeUIComponents() {
        android.util.Log.d("MainActivity", "[DEBUG_LOG] Delegating UI component initialization to UIController")
        
        try {
            // Get consolidated components from UIController
            val consolidatedComponents = uiController.getConsolidatedComponents()
            
            // Initialize local references for backward compatibility
            consolidatedComponents.pcStatusIndicator?.let { pcStatusIndicator = it }
            consolidatedComponents.shimmerStatusIndicator?.let { shimmerStatusIndicator = it }
            consolidatedComponents.thermalStatusIndicator?.let { thermalStatusIndicator = it }
            consolidatedComponents.recordingButtonPair?.let { recordingButtonPair = it }
            
            android.util.Log.d("MainActivity", "[DEBUG_LOG] UI components delegated to UIController successfully")
            
        } catch (e: Exception) {
            android.util.Log.e("MainActivity", "[DEBUG_LOG] Failed to delegate UI components: ${e.message}")
            // Fallback to legacy initialization
            initializeLegacyUIComponents()
        }
    }
    
    /**
     * Fallback legacy UI component initialization
     */
    private fun initializeLegacyUIComponents() {
        android.util.Log.d("MainActivity", "[DEBUG_LOG] Falling back to legacy UI component initialization")
        
        // Initialize StatusIndicatorView components
        pcStatusIndicator = StatusIndicatorView(this).apply {
            setStatus(StatusIndicatorView.StatusType.DISCONNECTED, "PC: Waiting for PC...")
            setTextColor(android.R.color.white)
        }
        
        shimmerStatusIndicator = StatusIndicatorView(this).apply {
            setStatus(StatusIndicatorView.StatusType.DISCONNECTED, "Shimmer: Disconnected")
            setTextColor(android.R.color.white)
        }
        
        thermalStatusIndicator = StatusIndicatorView(this).apply {
            setStatus(StatusIndicatorView.StatusType.DISCONNECTED, "Thermal: Disconnected")
            setTextColor(android.R.color.white)
        }
        
        // Initialize ActionButtonPair for recording controls
        recordingButtonPair = ActionButtonPair(this).apply {
            setButtons("Start Recording", "Stop Recording")
            setOnClickListeners(
                { startRecording() },
                { stopRecording() }
            )
            setButtonsEnabled(true, false) // Initially only start is enabled
        }
        
        android.util.Log.d("MainActivity", "[DEBUG_LOG] Legacy UI components initialized successfully")
    }

    /**
     * Observe ViewModel UiState using modern StateFlow pattern
     * This replaces multiple individual LiveData observers with a single centralized state observer
     * Following modern Android architecture guidelines for reactive UI
     */
    private fun observeViewModel() {
        lifecycleScope.launch {
            repeatOnLifecycle(Lifecycle.State.STARTED) {
                viewModel.uiState.collect { state ->
                    updateUIFromState(state)
                }
            }
        }
    }

    /**
     * Update all UI elements from the centralized UiState
     * This method demonstrates the modern reactive UI pattern where the Activity
     * becomes much simpler and only needs to observe one state object
     */
    private fun updateUIFromState(state: com.multisensor.recording.ui.MainUiState) {
        // Update status text
        binding.statusText.text = state.statusText

        // Update consolidated recording controls
        recordingButtonPair.setButtonsEnabled(state.canStartRecording, state.canStopRecording)
        
        // Update legacy recording controls for backward compatibility
        binding.startRecordingButton.isEnabled = state.canStartRecording
        binding.stopRecordingButton.isEnabled = state.canStopRecording

        // Update calibration button
        binding.calibrationButton.isEnabled = state.canRunCalibration

        // Update consolidated status indicator components
        pcStatusIndicator.setStatus(
            if (state.isPcConnected) StatusIndicatorView.StatusType.CONNECTED else StatusIndicatorView.StatusType.DISCONNECTED,
            "PC: ${if (state.isPcConnected) "Connected" else "Waiting for PC..."}"
        )
        
        shimmerStatusIndicator.setStatus(
            if (state.isShimmerConnected) StatusIndicatorView.StatusType.CONNECTED else StatusIndicatorView.StatusType.DISCONNECTED,
            "Shimmer: ${if (state.isShimmerConnected) "Connected" else "Disconnected"}"
        )
        
        thermalStatusIndicator.setStatus(
            if (state.isThermalConnected) StatusIndicatorView.StatusType.CONNECTED else StatusIndicatorView.StatusType.DISCONNECTED,
            "Thermal: ${if (state.isThermalConnected) "Connected" else "Disconnected"}"
        )

        // Update legacy connection indicators for backward compatibility
        updateConnectionIndicator(binding.pcConnectionIndicator, state.isPcConnected)
        updateConnectionIndicator(binding.shimmerConnectionIndicator, state.isShimmerConnected)
        updateConnectionIndicator(binding.thermalConnectionIndicator, state.isThermalConnected)

        // Update legacy connection status texts for backward compatibility
        binding.pcConnectionStatus.text = "PC: ${if (state.isPcConnected) "Connected" else "Waiting for PC..."}"
        binding.shimmerConnectionStatus.text = "Shimmer: ${if (state.isShimmerConnected) "Connected" else "Disconnected"}"
        binding.thermalConnectionStatus.text = "Thermal: ${if (state.isThermalConnected) "Connected" else "Disconnected"}"

        // Update battery level
        val batteryText = if (state.batteryLevel >= 0) {
            "Battery: ${state.batteryLevel}%"
        } else {
            "Battery: ---%"
        }
        binding.batteryLevelText.text = batteryText

        // Update recording indicator
        updateRecordingIndicator(state.isRecording)

        // Update streaming indicator and debug overlay
        updateStreamingIndicator(state.isStreaming, state.streamingFrameRate, state.streamingDataSize)

        // Update permissions button visibility
        binding.requestPermissionsButton.visibility = if (state.showPermissionsButton) View.VISIBLE else View.GONE

        // Handle error messages
        state.errorMessage?.let { errorMsg ->
            if (state.showErrorDialog) {
                Toast.makeText(this, errorMsg, Toast.LENGTH_LONG).show()
                // Clear error in ViewModel after showing
                viewModel.clearError()
            }
        }

        // Update session information if available
        state.currentSessionInfo?.let { sessionInfo ->
            updateSessionInfoDisplay(sessionInfo)
        }

        // Update hand segmentation for session changes
        state.recordingSessionId?.let { sessionId ->
            updateHandSegmentationForSession(sessionId)
        }

        // Update Shimmer status text
        val shimmerStatusText = when {
            state.shimmerDeviceInfo != null -> {
                "Shimmer GSR: ${state.shimmerDeviceInfo.deviceName} - Connected"
            }
            state.isShimmerConnected -> "Shimmer GSR: Connected"
            else -> "Shimmer GSR: Disconnected"
        }
        binding.shimmerStatusText.text = shimmerStatusText
        binding.shimmerStatusText.setTextColor(
            if (state.isShimmerConnected) Color.GREEN else Color.RED
        )
    }

    /**
     * Helper method to update connection indicators
     */
    private fun updateConnectionIndicator(indicator: View, isConnected: Boolean) {
        indicator.setBackgroundColor(if (isConnected) Color.GREEN else Color.RED)
    }

    /**
     * Helper method to update recording indicator
     */
    private fun updateRecordingIndicator(isRecording: Boolean) {
        binding.recordingIndicator.setBackgroundColor(
            if (isRecording) Color.RED else Color.GRAY
        )
    }

    /**
     * Helper method to update streaming indicator and debug overlay
     */
    private fun updateStreamingIndicator(isStreaming: Boolean, frameRate: Int, dataSize: String) {
        binding.streamingIndicator.setBackgroundColor(
            if (isStreaming) Color.GREEN else Color.GRAY
        )
        
        if (isStreaming && frameRate > 0) {
            binding.streamingDebugOverlay.text = "Streaming: ${frameRate}fps ($dataSize)"
            binding.streamingDebugOverlay.visibility = View.VISIBLE
            binding.streamingLabel.visibility = View.VISIBLE
        } else {
            binding.streamingDebugOverlay.visibility = View.GONE
            binding.streamingLabel.visibility = View.GONE
        }
    }

    private fun checkPermissions() {
        android.util.Log.d("MainActivity", "[DEBUG_LOG] Starting permission check via PermissionManager...")

        if (permissionManager.areAllPermissionsGranted(this)) {
            android.util.Log.d("MainActivity", "[DEBUG_LOG] All permissions already granted, initializing system")
            initializeRecordingSystemInternal()
        } else {
            android.util.Log.d("MainActivity", "[DEBUG_LOG] Requesting permissions via PermissionManager...")
            binding.statusText.text = "Requesting permissions..."

            // Use PermissionManager for permission requests
            permissionManager.requestPermissions(this, this)
        }

        // Update permission button visibility based on current permission status
        updatePermissionButtonVisibility()
    }

    private fun showTemporaryDenialMessage(
        temporarilyDenied: List<String>,
        grantedCount: Int,
        totalCount: Int,
    ) {
        android.util.Log.d("MainActivity", "[DEBUG_LOG] Showing temporary denial message for ${temporarilyDenied.size} permissions")

        val message =
            "Some permissions were denied but can be requested again.\n\n" +
                "Denied permissions:\n" +
                temporarilyDenied.joinToString("\n") { "• ${getPermissionDisplayName(it)}" } +
                "\n\nYou can grant these permissions using the 'Request Permissions' button."

        Toast.makeText(this, message, Toast.LENGTH_LONG).show()

        binding.statusText.text = "Permissions: $grantedCount/$totalCount granted - Some permissions denied"

        android.util.Log.i("MainActivity", "Temporary permission denial: ${temporarilyDenied.joinToString(", ")}")
    }

    // Removed - now handled by PermissionController
    // private fun requestPermissionsManually() - moved to PermissionController.requestPermissionsManually()
    // private fun logCurrentPermissionStates() - moved to PermissionController.logCurrentPermissionStates()
    // private var hasCheckedPermissionsOnStartup - moved to PermissionController
    // private var permissionRetryCount - moved to PermissionController

    private fun getPermissionDisplayName(permission: String): String {
        return permissionController.getPermissionDisplayName(permission)
    }

    // Removed - now handled by PermissionController
    // private fun requestPermissionsManually() - moved to PermissionController.requestPermissionsManually()
    // private fun logCurrentPermissionStates() - moved to PermissionController.logCurrentPermissionStates()
    // private var hasCheckedPermissionsOnStartup - moved to PermissionController
    // private var permissionRetryCount - moved to PermissionController

    private fun launchNavigationMode() {
        android.util.Log.d("MainActivity", "[DEBUG_LOG] Launching navigation mode")
        
        // Launch the MainNavigationActivity
        val intent = Intent(this, MainNavigationActivity::class.java)
        startActivity(intent)
        
        // Optionally finish this activity if you want to replace it
        // finish()
    }

    private fun updatePermissionButtonVisibility() {
        permissionController.updatePermissionButtonVisibility(this)
    }

    private fun initializeRecordingSystemInternal() {
        // Get TextureView from layout for camera preview
        val textureView = binding.texturePreview

        // Initialize system with TextureView for enhanced CameraRecorder integration
        viewModel.initializeSystem(textureView)
        
        // Start network monitoring now that system is initialized
        networkController.startNetworkMonitoring(this)
        
        binding.statusText.text = "System initialized - Ready to record"
    }
    
    /**
     * Initialize NetworkController integration with MainActivity
     * Sets up callbacks and starts network monitoring
     */
    private fun initializeNetworkController() {
        // Set this activity as the callback for network events
        networkController.setCallback(this)
        
        android.util.Log.d("MainActivity", "[DEBUG_LOG] NetworkController callback set and ready")
    }

    private fun startRecording() {
        val intent =
            Intent(this, RecordingService::class.java).apply {
                action = RecordingService.ACTION_START_RECORDING
            }
        ContextCompat.startForegroundService(this, intent)
        viewModel.startRecording()
    }

    private fun stopRecording() {
        val intent =
            Intent(this, RecordingService::class.java).apply {
                action = RecordingService.ACTION_STOP_RECORDING
            }
        startService(intent)
        viewModel.stopRecording()
    }

    private fun runCalibration() {
        android.util.Log.d("MainActivity", "[DEBUG_LOG] Starting calibration via CalibrationController")
        
        // Use CalibrationController for all calibration functionality
        calibrationController.runCalibration(lifecycleScope)
    }
    
    /**
     * Initialize CalibrationController with MainActivity callback
     */
    private fun initializeCalibrationController() {
        calibrationController.setCallback(object : CalibrationController.CalibrationCallback {
            override fun onCalibrationStarted() {
                updateStatusText("Calibration started...")
            }
            
            override fun onCalibrationCompleted(calibrationId: String) {
                updateStatusText("Calibration completed: $calibrationId")
                Toast.makeText(this@MainActivity, "✅ Calibration completed: $calibrationId", Toast.LENGTH_LONG).show()
            }
            
            override fun onCalibrationFailed(errorMessage: String) {
                updateStatusText("Calibration failed: $errorMessage")
                Toast.makeText(this@MainActivity, "❌ Calibration failed: $errorMessage", Toast.LENGTH_LONG).show()
            }
            
            override fun onSyncTestCompleted(success: Boolean, message: String) {
                val emoji = if (success) "✅" else "❌"
                Toast.makeText(this@MainActivity, "$emoji $message", Toast.LENGTH_LONG).show()
            }
            
            override fun updateStatusText(text: String) {
                runOnUiThread {
                    if (::binding.isInitialized) {
                        binding.statusText.text = text
                    }
                }
            }
            
            override fun showToast(message: String, duration: Int) {
                runOnUiThread {
                    Toast.makeText(this@MainActivity, message, duration).show()
                }
            }
            
            override fun runOnUiThread(action: () -> Unit) {
                this@MainActivity.runOnUiThread(action)
            }
            
            override fun getContentView(): View {
                return binding.root
            }
            
            override fun getContext(): Context {
                return this@MainActivity
            }
        })
        
        calibrationController.initialize()
    }

    /**
     * Triggers comprehensive calibration capture feedback - Enhanced for 
     */
    private fun triggerCalibrationCaptureSuccess(calibrationId: String = "unknown") {
        android.util.Log.d("MainActivity", "[DEBUG_LOG] Calibration photo captured - triggering feedback for ID: $calibrationId")

        // 1. Toast notification
        showCalibrationCaptureToast()

        // 2. Screen flash visual feedback
        triggerScreenFlash()

        // 3. Audio feedback (camera shutter sound)
        triggerCalibrationAudioFeedback()

        // 4. Visual cue for multi-angle calibration
        showCalibrationGuidance()
    }

    /**
     * Shows toast message for calibration photo capture
     */
    private fun showCalibrationCaptureToast() {
        Toast.makeText(this, "📸 Calibration photo captured!", Toast.LENGTH_SHORT).show()
    }

    /**
     * Triggers screen flash visual feedback
     */
    private fun triggerScreenFlash() {
        // Create a white overlay view for screen flash effect
        val flashOverlay =
            View(this).apply {
                setBackgroundColor(Color.WHITE)
                alpha = 0.8f
            }

        // Add overlay to the root view
        val rootView = findViewById<android.view.ViewGroup>(android.R.id.content)
        rootView.addView(
            flashOverlay,
            android.view.ViewGroup.LayoutParams(
                android.view.ViewGroup.LayoutParams.MATCH_PARENT,
                android.view.ViewGroup.LayoutParams.MATCH_PARENT,
            ),
        )

        // Animate flash effect
        flashOverlay
            .animate()
            .alpha(0f)
            .setDuration(200) // 200ms flash duration
            .withEndAction {
                // Remove overlay after animation
                rootView.removeView(flashOverlay)
            }.start()

        android.util.Log.d("MainActivity", "[DEBUG_LOG] Screen flash visual feedback triggered")
    }

    /**
     * Triggers audio feedback using MediaActionSound
     */
    private fun triggerCalibrationAudioFeedback() {
        try {
            if (::mediaActionSound.isInitialized) {
                mediaActionSound.play(MediaActionSound.SHUTTER_CLICK)
                android.util.Log.d("MainActivity", "[DEBUG_LOG] Camera shutter sound played for calibration")
            } else {
                android.util.Log.w("MainActivity", "[DEBUG_LOG] MediaActionSound not initialized, skipping audio feedback")
            }
        } catch (e: Exception) {
            android.util.Log.e("MainActivity", "[DEBUG_LOG] Error playing calibration audio feedback", e)
        }
    }

    /**
     * Shows visual cues for multi-angle calibration guidance
     */
    private fun showCalibrationGuidance() {
        // Show guidance message for multi-angle calibration
        val guidanceMessage = "✅ Photo captured! Move to next position for multi-angle calibration."

        // Update status text with guidance
        binding.statusText.text = guidanceMessage

        // Show additional toast with guidance
        Handler(Looper.getMainLooper()).postDelayed({
            Toast.makeText(this, "📐 Position device at different angle and capture again", Toast.LENGTH_LONG).show()
        }, 1000) // 1 second delay after initial feedback

        android.util.Log.d("MainActivity", "[DEBUG_LOG] Multi-angle calibration guidance displayed")
    }

    // ========== Sync Signal Testing Methods ==========

    /**
     * Test flash sync signal - 
     */
    private fun testFlashSync() {
        android.util.Log.d("MainActivity", "[DEBUG_LOG] Testing flash sync signal")

        lifecycleScope.launch {
            try {
                // Trigger screen flash for sync testing
                runOnUiThread {
                    triggerScreenFlash()
                    Toast.makeText(this@MainActivity, "🔆 Flash sync signal triggered!", Toast.LENGTH_SHORT).show()
                }

                android.util.Log.d("MainActivity", "[DEBUG_LOG] Flash sync test completed successfully")
            } catch (e: Exception) {
                android.util.Log.e("MainActivity", "[DEBUG_LOG] Error during flash sync test", e)
                runOnUiThread {
                    Toast.makeText(this@MainActivity, "Flash sync test failed: ${e.message}", Toast.LENGTH_LONG).show()
                }
            }
        }
    }

    /**
     * Test beep sync signal - 
     */
    private fun testBeepSync() {
        android.util.Log.d("MainActivity", "[DEBUG_LOG] Testing beep sync signal")

        try {
            // Trigger audio beep for sync testing
            triggerCalibrationAudioFeedback()
            Toast.makeText(this, "🔊 Beep sync signal triggered!", Toast.LENGTH_SHORT).show()

            android.util.Log.d("MainActivity", "[DEBUG_LOG] Beep sync test completed successfully")
        } catch (e: Exception) {
            android.util.Log.e("MainActivity", "[DEBUG_LOG] Error during beep sync test", e)
            Toast.makeText(this, "Beep sync test failed: ${e.message}", Toast.LENGTH_LONG).show()
        }
    }

    /**
     * Test clock synchronization - 
     */
    private fun testClockSync() {
        android.util.Log.d("MainActivity", "[DEBUG_LOG] Testing clock synchronization")

        lifecycleScope.launch {
            try {
                // Simulate PC timestamp for testing
                val simulatedPcTimestamp = System.currentTimeMillis() + 1000 // 1 second ahead
                val syncId = "test_sync_${System.currentTimeMillis()}"

                val success = syncClockManager.synchronizeWithPc(simulatedPcTimestamp, syncId)

                runOnUiThread {
                    if (success) {
                        val syncStatus = syncClockManager.getSyncStatus()
                        val statusMessage = "✅ Clock sync successful!\nOffset: ${syncStatus.clockOffsetMs}ms\nSync ID: $syncId"
                        Toast.makeText(this@MainActivity, statusMessage, Toast.LENGTH_LONG).show()

                        // Update status text with sync info
                        binding.statusText.text = "Clock synchronized - Offset: ${syncStatus.clockOffsetMs}ms"

                        android.util.Log.d("MainActivity", "[DEBUG_LOG] Clock sync test successful: offset=${syncStatus.clockOffsetMs}ms")
                    } else {
                        Toast.makeText(this@MainActivity, "❌ Clock sync test failed", Toast.LENGTH_LONG).show()
                        android.util.Log.e("MainActivity", "[DEBUG_LOG] Clock sync test failed")
                    }
                }
            } catch (e: Exception) {
                android.util.Log.e("MainActivity", "[DEBUG_LOG] Error during clock sync test", e)
                runOnUiThread {
                    Toast.makeText(this@MainActivity, "Clock sync test error: ${e.message}", Toast.LENGTH_LONG).show()
                }
            }
        }
    }

    /**
     * Display current sync status - 
     */
    private fun showSyncStatus() {
        val syncStatus = syncClockManager.getSyncStatus()
        val statistics = syncClockManager.getSyncStatistics()

        val statusMessage =
            buildString {
                appendLine("🕐 Clock Synchronization Status")
                appendLine("Synchronized: ${if (syncStatus.isSynchronized) "✅ Yes" else "❌ No"}")
                appendLine("Offset: ${syncStatus.clockOffsetMs}ms")
                appendLine("Last Sync: ${if (syncStatus.syncAge >= 0) "${syncStatus.syncAge}ms ago" else "Never"}")
                appendLine("Valid: ${if (syncClockManager.isSyncValid()) "✅ Yes" else "❌ No"}")
            }

        Toast.makeText(this, statusMessage, Toast.LENGTH_LONG).show()
        android.util.Log.d("MainActivity", "[DEBUG_LOG] Sync status displayed: $statistics")
    }

    private fun updateRecordingUI(isRecording: Boolean) {
        binding.startRecordingButton.isEnabled = !isRecording
        binding.stopRecordingButton.isEnabled = isRecording
        binding.calibrationButton.isEnabled = !isRecording

        if (isRecording) {
            binding.recordingIndicator.setBackgroundColor(
                ContextCompat.getColor(this, android.R.color.holo_red_light),
            )
            binding.statusText.text = "Recording in progress..."
        } else {
            binding.recordingIndicator.setBackgroundColor(
                ContextCompat.getColor(this, android.R.color.darker_gray),
            )
            if (binding.statusText.text.contains("Recording")) {
                binding.statusText.text = "Recording stopped - Ready"
            }
        }

        // Update streaming UI indicators
        updateStreamingUI(isRecording)
    }

    /**
     * Update UI with SessionDisplayInfo data from UI state
     */
    private fun updateSessionInfoDisplay(sessionInfo: SessionDisplayInfo?) {
        if (sessionInfo != null) {
            // Update status text with session summary
            val sessionSummary = "Session ${sessionInfo.sessionId} - ${sessionInfo.status}"

            // Enhanced SessionInfo display with more details
            val displayText = when (sessionInfo.status) {
                "Active" -> {
                    "🔴 Recording: $sessionSummary"
                }
                "Completed" -> {
                    "✅ Completed: $sessionSummary"
                }
                else -> "📋 $sessionSummary"
            }
            
            binding.statusText.text = displayText

            // Log detailed session information
            android.util.Log.d("MainActivity", "SessionInfo updated: $sessionSummary")
        } else {
            // No active session
            val currentState = viewModel.uiState.value
            if (!currentState.isRecording) {
                binding.statusText.text = "Ready to record"
            }
        }
    }

    // ========== Preview Streaming UI Methods ==========

    /**
     * Show streaming status indicator when preview streaming is active
     */
    private fun showStreamingIndicator() {
        binding.streamingIndicator.setBackgroundColor(
            ContextCompat.getColor(this, android.R.color.holo_green_light),
        )
        binding.streamingLabel.visibility = android.view.View.VISIBLE
    }

    /**
     * Hide streaming status indicator when preview streaming is stopped
     */
    private fun hideStreamingIndicator() {
        binding.streamingIndicator.setBackgroundColor(
            ContextCompat.getColor(this, android.R.color.darker_gray),
        )
        binding.streamingLabel.visibility = android.view.View.GONE
    }

    /**
     * Update debug overlay with streaming information
     */
    private fun updateStreamingDebugOverlay() {
        // Display static streaming information (dynamic stats handled by RecordingService)
        val debugText = "Streaming: 2fps (640x480) - Live Preview Active"
        binding.streamingDebugOverlay.text = debugText
        binding.streamingDebugOverlay.visibility = android.view.View.VISIBLE
    }

    /**
     * Update streaming UI based on recording state
     */
    private fun updateStreamingUI(isRecording: Boolean) {
        if (isRecording) {
            showStreamingIndicator()
            updateStreamingDebugOverlay()
        } else {
            hideStreamingIndicator()
            binding.streamingDebugOverlay.visibility = android.view.View.GONE
        }
    }

    // ========== Shimmer UI Enhancement Methods ==========


    /**
     * Launch ShimmerBluetoothDialog for device selection using modern Activity Result API
     */
    fun launchShimmerDeviceDialog() {
        android.util.Log.d("MainActivity", "[DEBUG_LOG] Launching Shimmer device selection dialog via ShimmerController")
        shimmerController.launchShimmerDeviceDialog(this, shimmerDeviceSelectionLauncher)
    }

    /**
     * Show Shimmer sensor configuration dialog
     * Requires a connected Shimmer device
     */
    fun showShimmerSensorConfiguration() {
        android.util.Log.d("MainActivity", "[DEBUG_LOG] Delegating Shimmer sensor configuration to ShimmerController")
        shimmerController.showShimmerSensorConfiguration(this, viewModel)
    }

    /**
     * Show Shimmer general configuration dialog
     * Requires a connected Shimmer device
     */
    fun showShimmerGeneralConfiguration() {
        android.util.Log.d("MainActivity", "[DEBUG_LOG] Delegating Shimmer general configuration to ShimmerController")
        shimmerController.showShimmerGeneralConfiguration(this, viewModel)
    }

    /**
     * Start SD logging on connected Shimmer device
     */
    fun startShimmerSDLogging() {
        android.util.Log.d("MainActivity", "[DEBUG_LOG] Delegating Shimmer SD logging start to ShimmerController")
        shimmerController.startShimmerSDLogging(viewModel)
    }

    /**
     * Stop SD logging on connected Shimmer device
     */
    fun stopShimmerSDLogging() {
        android.util.Log.d("MainActivity", "[DEBUG_LOG] Delegating Shimmer SD logging stop to ShimmerController")
        shimmerController.stopShimmerSDLogging(viewModel)
    }

    // Menu Handling - UI Enhancement

    /**
     * Creates the options menu for MainActivity
     */
    override fun onCreateOptionsMenu(menu: android.view.Menu?): Boolean {
        menuInflater.inflate(R.menu.main_menu, menu)
        return true
    }

    /**
     * Handles options menu item selections
     */
    override fun onOptionsItemSelected(item: android.view.MenuItem): Boolean =
        when (item.itemId) {
            R.id.action_settings -> {
                // Launch Settings Activity
                android.util.Log.d("MainActivity", "[DEBUG_LOG] Opening Settings")
                val intent = Intent(this, com.multisensor.recording.ui.SettingsActivity::class.java)
                startActivity(intent)
                true
            }
            R.id.action_network_config -> {
                // Launch Network Configuration Activity
                android.util.Log.d("MainActivity", "[DEBUG_LOG] Opening Network Configuration")
                val intent = Intent(this, com.multisensor.recording.ui.NetworkConfigActivity::class.java)
                startActivity(intent)
                true
            }
            R.id.action_file_browser -> {
                // Launch File Browser Activity
                android.util.Log.d("MainActivity", "[DEBUG_LOG] Opening File Browser")
                val intent = Intent(this, com.multisensor.recording.ui.FileViewActivity::class.java)
                startActivity(intent)
                true
            }
            R.id.action_shimmer_config -> {
                // Launch Shimmer Configuration Activity
                android.util.Log.d("MainActivity", "[DEBUG_LOG] Opening Shimmer Configuration")
                val intent = Intent(this, com.multisensor.recording.ui.ShimmerConfigActivity::class.java)
                startActivity(intent)
                true
            }
            R.id.action_test_flash_sync -> {
                // Test Flash Sync Signal - 
                android.util.Log.d("MainActivity", "[DEBUG_LOG] Testing Flash Sync")
                testFlashSync()
                true
            }
            R.id.action_test_beep_sync -> {
                // Test Beep Sync Signal - 
                android.util.Log.d("MainActivity", "[DEBUG_LOG] Testing Beep Sync")
                testBeepSync()
                true
            }
            R.id.action_test_clock_sync -> {
                // Test Clock Synchronization - 
                android.util.Log.d("MainActivity", "[DEBUG_LOG] Testing Clock Sync")
                testClockSync()
                true
            }
            R.id.action_sync_status -> {
                // Show Sync Status - 
                android.util.Log.d("MainActivity", "[DEBUG_LOG] Showing Sync Status")
                showSyncStatus()
                true
            }
            R.id.action_about -> {
                // Show About Dialog
                showAboutDialog()
                true
            }
            else -> super.onOptionsItemSelected(item)
        }

    /**
     * Shows About dialog with app information
     */
    private fun showAboutDialog() {
        val aboutMessage =
            """
            Multi-Sensor Recording System
            
            Version: 1.0.0
            Build: Complete
            
            Features:
            • Real-time status monitoring
            • Manual recording controls
            • Calibration capture feedback
            • Comprehensive settings interface
            • Adaptive frame rate control
            
            Developed with ❤️ for multi-sensor data collection
            """.trimIndent()

        AlertDialog
            .Builder(this)
            .setTitle("About Multi-Sensor Recording")
            .setMessage(aboutMessage)
            .setIcon(R.drawable.ic_multisensor_idle)
            .setPositiveButton("OK") { dialog, _ -> dialog.dismiss() }
            .show()

        android.util.Log.d("MainActivity", "[DEBUG_LOG] About dialog displayed")
    }

    // ===== Hand Segmentation Integration =====
    
    /**
     * Setup hand segmentation controls and integration
     */
    private fun setupHandSegmentation() {
        val handSegmentationControl = findViewById<HandSegmentationControlView>(R.id.handSegmentationControl)
        handSegmentationControl.setListener(this)
        
        // Initialize hand segmentation for current session if one exists
        viewModel.uiState.value.recordingSessionId?.let { sessionId ->
            handSegmentationManager.initializeForSession(sessionId, this)
        }
        
        logI("Hand segmentation controls initialized")
    }
    
    /**
     * Update hand segmentation controls when session changes
     */
    private fun updateHandSegmentationForSession(sessionId: String?) {
        sessionId?.let {
            handSegmentationManager.initializeForSession(it, this)
            val handSegmentationControl = findViewById<HandSegmentationControlView>(R.id.handSegmentationControl)
            handSegmentationControl.updateStatus(handSegmentationManager.getStatus())
            logI("Hand segmentation updated for session: $it")
        }
    }
    
    // ===== HandSegmentationManager.HandSegmentationListener Implementation =====
    
    override fun onHandDetectionStatusChanged(isEnabled: Boolean, handsDetected: Int) {
        runOnUiThread {
            val handSegmentationControl = findViewById<HandSegmentationControlView>(R.id.handSegmentationControl)
            handSegmentationControl.updateHandDetectionStatus(isEnabled, handsDetected)
        }
    }
    
    override fun onDatasetProgress(totalSamples: Int, leftHands: Int, rightHands: Int) {
        runOnUiThread {
            val handSegmentationControl = findViewById<HandSegmentationControlView>(R.id.handSegmentationControl)
            handSegmentationControl.updateDatasetProgress(totalSamples, leftHands, rightHands)
        }
    }
    
    override fun onDatasetSaved(datasetPath: String, totalSamples: Int) {
        runOnUiThread {
            val handSegmentationControl = findViewById<HandSegmentationControlView>(R.id.handSegmentationControl)
            handSegmentationControl.showDatasetSaved(datasetPath, totalSamples)
            Toast.makeText(this, "Dataset saved: $totalSamples samples", Toast.LENGTH_LONG).show()
        }
    }
    
    override fun onError(error: String) {
        runOnUiThread {
            val handSegmentationControl = findViewById<HandSegmentationControlView>(R.id.handSegmentationControl)
            handSegmentationControl.showError(error)
            android.util.Log.e("MainActivity", "Error: $error")
            binding.statusText.text = "Error: $error"
            Toast.makeText(this, "Error: $error", Toast.LENGTH_LONG).show()
        }
    }
    
    // ===== HandSegmentationControlView.HandSegmentationControlListener Implementation =====
    
    override fun onHandSegmentationToggled(enabled: Boolean) {
        handSegmentationManager.setEnabled(enabled)
        logI("Hand segmentation ${if (enabled) "enabled" else "disabled"}")
    }
    
    override fun onRealTimeProcessingToggled(enabled: Boolean) {
        handSegmentationManager.setRealTimeProcessing(enabled)
        logI("Real-time hand processing ${if (enabled) "enabled" else "disabled"}")
    }
    
    override fun onCroppedDatasetToggled(enabled: Boolean) {
        handSegmentationManager.setCroppedDatasetEnabled(enabled)
        logI("Cropped dataset creation ${if (enabled) "enabled" else "disabled"}")
    }
    
    override fun onSaveDatasetClicked() {
        handSegmentationManager.saveCroppedDataset { success, datasetPath, totalSamples ->
            runOnUiThread {
                if (success && datasetPath != null) {
                    logI("Hand dataset saved successfully: $datasetPath")
                } else {
                    Toast.makeText(this, "Failed to save dataset", Toast.LENGTH_SHORT).show()
                    logE("Failed to save hand dataset")
                }
            }
        }
    }
    
    override fun onClearDatasetClicked() {
        AlertDialog.Builder(this)
            .setTitle("Clear Dataset")
            .setMessage("Are you sure you want to clear the current hand dataset? This action cannot be undone.")
            .setPositiveButton("Clear") { _, _ ->
                handSegmentationManager.clearCurrentDataset()
                Toast.makeText(this, "Dataset cleared", Toast.LENGTH_SHORT).show()
                logI("Hand dataset cleared")
            }
            .setNegativeButton("Cancel", null)
            .show()
    }

    override fun onDestroy() {
        super.onDestroy()

        // Stop USB monitoring
        usbController.stopPeriodicScanning()

        // Ensure recording service is stopped when activity is destroyed
        if (viewModel.uiState.value.isRecording) {
            stopRecording()
        }
        
        // Cleanup NetworkController
        networkController.cleanup()

        // Cleanup Status Display System - UI Enhancements
        try {
            // Unregister battery receiver
            unregisterReceiver(batteryReceiver)
        } catch (e: Exception) {
            android.util.Log.w("MainActivity", "[DEBUG_LOG] Battery receiver was not registered or already unregistered")
        }

        // Cleanup MediaActionSound
        if (::mediaActionSound.isInitialized) {
            mediaActionSound.release()
        }

        // Remove all Handler callbacks to prevent memory leaks
        if (::statusUpdateHandler.isInitialized) {
            statusUpdateHandler.removeCallbacksAndMessages(null)
        }

        // Cleanup hand segmentation
        handSegmentationManager.cleanup()

        // Cleanup CalibrationController
        if (::calibrationController.isInitialized) {
            calibrationController.cleanup()
        }

        android.util.Log.d("MainActivity", "[DEBUG_LOG] Status monitoring system cleaned up")
    }

    // ========== PermissionController.PermissionCallback Implementation ==========
    
    override fun onAllPermissionsGranted() {
        android.util.Log.d("MainActivity", "[DEBUG_LOG] All permissions granted via PermissionManager")
        initializeRecordingSystemInternal()
        binding.statusText.text = "All permissions granted - System ready"
    }

    override fun onPermissionsTemporarilyDenied(deniedPermissions: List<String>, grantedCount: Int, totalCount: Int) {
        android.util.Log.d("MainActivity", "[DEBUG_LOG] Permissions temporarily denied: ${deniedPermissions.size}")
        binding.statusText.text = "Permissions: $grantedCount/$totalCount granted - Some permissions denied"
    }

    override fun onPermissionsPermanentlyDenied(deniedPermissions: List<String>) {
        android.util.Log.d("MainActivity", "[DEBUG_LOG] Permissions permanently denied: ${deniedPermissions.size}")
        binding.statusText.text = "Permissions required - Please enable in Settings"
    }
    
    override fun onPermissionCheckStarted() {
        android.util.Log.d("MainActivity", "[DEBUG_LOG] Permission check started")
        binding.statusText.text = "Checking permissions..."
    }
    
    override fun onPermissionRequestCompleted() {
        android.util.Log.d("MainActivity", "[DEBUG_LOG] Permission request completed")
        // Final status will be set by other callbacks
    }
    
    override fun updateStatusText(text: String) {
        binding.statusText.text = text
    }
    
    override fun showPermissionButton(show: Boolean) {
        binding.requestPermissionsButton.visibility = if (show) android.view.View.VISIBLE else android.view.View.GONE
    }

    // ========== ShimmerController.ShimmerCallback Implementation ==========
    
    override fun onDeviceSelected(address: String, name: String) {
        android.util.Log.d("MainActivity", "[DEBUG_LOG] Shimmer device selected via ShimmerController:")
        android.util.Log.d("MainActivity", "[DEBUG_LOG] - Address: $address")
        android.util.Log.d("MainActivity", "[DEBUG_LOG] - Name: $name")
        
        selectedShimmerAddress = address
        selectedShimmerName = name
        
        // Show BLE/Classic connection type selection dialog
        shimmerController.showBtTypeConnectionOption(this)
    }

    override fun onDeviceSelectionCancelled() {
        android.util.Log.d("MainActivity", "[DEBUG_LOG] Shimmer device selection cancelled")
        showToast("Device selection cancelled")
    }

    override fun onConnectionStatusChanged(connected: Boolean) {
        android.util.Log.d("MainActivity", "[DEBUG_LOG] Shimmer connection status changed: $connected")
        updateShimmerConnectionStatus(connected)
        
        val statusMessage = if (connected) "Shimmer device connected" else "Shimmer device disconnected"
        updateStatusText(statusMessage)
        showToast(statusMessage)
    }

    override fun onConfigurationComplete() {
        android.util.Log.d("MainActivity", "[DEBUG_LOG] Shimmer configuration completed")
        updateStatusText("Shimmer configuration completed")
        showToast("Shimmer configuration completed")
    }

    override fun onShimmerError(message: String) {
        android.util.Log.e("MainActivity", "[DEBUG_LOG] Shimmer Controller error: $message")
        updateStatusText("Shimmer Error: $message")
        showToast("Shimmer Error: $message", Toast.LENGTH_LONG)
    }

    override fun updateStatusText(text: String) {
        runOnUiThread {
            binding.statusText.text = text
        }
    }

    override fun showToast(message: String, duration: Int) {
        runOnUiThread {
            Toast.makeText(this, message, duration).show()
        }
    }

    override fun runOnUiThread(action: () -> Unit) {
        runOnUiThread(action)
    }

    // ========== UsbController.UsbCallback Implementation ==========
    
    override fun onSupportedDeviceAttached(device: UsbDevice) {
        android.util.Log.d("MainActivity", "[DEBUG_LOG] Supported USB device attached via UsbController")
        android.util.Log.d("MainActivity", "[DEBUG_LOG] - Device: ${device.deviceName}")
        
        // Update thermal connection status
        updateThermalConnectionStatus(true)
        
        Toast.makeText(this, "TOPDON thermal camera connected: ${device.deviceName}", Toast.LENGTH_SHORT).show()
    }

    override fun onUnsupportedDeviceAttached(device: UsbDevice) {
        android.util.Log.d("MainActivity", "[DEBUG_LOG] Unsupported USB device attached")
        android.util.Log.d("MainActivity", "[DEBUG_LOG] - Device: ${device.deviceName}")
        
        Toast.makeText(this, "Unsupported USB device: ${device.deviceName}", Toast.LENGTH_SHORT).show()
    }

    override fun onDeviceDetached(device: UsbDevice) {
        android.util.Log.d("MainActivity", "[DEBUG_LOG] USB device detached")
        android.util.Log.d("MainActivity", "[DEBUG_LOG] - Device: ${device.deviceName}")
        
        // Update thermal connection status
        updateThermalConnectionStatus(false)
        
        Toast.makeText(this, "USB device disconnected: ${device.deviceName}", Toast.LENGTH_SHORT).show()
    }

    override fun onUsbError(message: String) {
        android.util.Log.e("MainActivity", "[DEBUG_LOG] USB Controller error: $message")
        binding.statusText.text = "USB Error: $message"
        Toast.makeText(this, "USB Error: $message", Toast.LENGTH_LONG).show()
    }
<<<<<<< HEAD
    
    // ========== NetworkController.NetworkCallback Implementation ==========
    
    override fun onStreamingStarted() {
        android.util.Log.d("MainActivity", "[DEBUG_LOG] NetworkController: Streaming started")
        runOnUiThread {
            // Update recording UI to reflect streaming state
            updateRecordingUI(isRecording = true)
        }
    }
    
    override fun onStreamingStopped() {
        android.util.Log.d("MainActivity", "[DEBUG_LOG] NetworkController: Streaming stopped")
        runOnUiThread {
            // Update recording UI to reflect streaming state
            updateRecordingUI(isRecording = false)
        }
    }
    
    override fun onNetworkStatusChanged(connected: Boolean) {
        android.util.Log.d("MainActivity", "[DEBUG_LOG] NetworkController: Network status changed - connected: $connected")
        runOnUiThread {
            val statusMessage = if (connected) "Network connected" else "Network disconnected"
            binding.statusText.text = statusMessage
            
            // Update UI to reflect network connectivity
            if (!connected) {
                Toast.makeText(this, "Network connection lost", Toast.LENGTH_SHORT).show()
            }
        }
    }
    
    override fun onStreamingError(message: String) {
        android.util.Log.e("MainActivity", "[DEBUG_LOG] NetworkController: Streaming error - $message")
        runOnUiThread {
            binding.statusText.text = "Streaming Error: $message"
            Toast.makeText(this, "Streaming Error: $message", Toast.LENGTH_LONG).show()
        }
    }
    
    override fun onStreamingQualityChanged(quality: NetworkController.StreamingQuality) {
        android.util.Log.d("MainActivity", "[DEBUG_LOG] NetworkController: Streaming quality changed to $quality")
        runOnUiThread {
            binding.statusText.text = "Streaming quality: ${quality.displayName}"
            Toast.makeText(this, "Quality: ${quality.displayName}", Toast.LENGTH_SHORT).show()
        }
    }
    
    override fun onNetworkRecovery(networkType: String) {
        android.util.Log.i("MainActivity", "[DEBUG_LOG] NetworkController: Network recovery successful - $networkType")
        runOnUiThread {
            binding.statusText.text = "Network recovered: $networkType"
            Toast.makeText(this, "Network recovered: $networkType", Toast.LENGTH_SHORT).show()
        }
    }
    
    override fun updateStatusText(text: String) {
        runOnUiThread {
            binding.statusText.text = text
        }
    }
    
    override fun showToast(message: String, duration: Int) {
        runOnUiThread {
            Toast.makeText(this, message, duration).show()
        }
    }
    
    override fun getStreamingIndicator(): View? = binding.streamingIndicator
    
    override fun getStreamingLabel(): View? = binding.streamingLabel
    
    override fun getStreamingDebugOverlay(): android.widget.TextView? = binding.streamingDebugOverlay
    
    override fun onProtocolChanged(protocol: NetworkController.StreamingProtocol) {
        android.util.Log.d("MainActivity", "[DEBUG_LOG] NetworkController: Streaming protocol changed to $protocol")
        runOnUiThread {
            binding.statusText.text = "Protocol: ${protocol.displayName}"
            Toast.makeText(this, "Protocol: ${protocol.displayName}", Toast.LENGTH_SHORT).show()
        }
    }
    
    override fun onBandwidthEstimated(bandwidth: Long, method: NetworkController.BandwidthEstimationMethod) {
        android.util.Log.d("MainActivity", "[DEBUG_LOG] NetworkController: Bandwidth estimated - ${bandwidth}bps using ${method.displayName}")
        runOnUiThread {
            val bandwidthMbps = bandwidth / 1_000_000.0
            binding.statusText.text = "Bandwidth: ${String.format("%.1f", bandwidthMbps)}Mbps (${method.displayName})"
        }
    }
    
    override fun onFrameDropped(reason: String) {
        android.util.Log.w("MainActivity", "[DEBUG_LOG] NetworkController: Frame dropped - $reason")
        runOnUiThread {
            binding.statusText.text = "Frame dropped: $reason"
            Toast.makeText(this, "Frame dropped: $reason", Toast.LENGTH_SHORT).show()
        }
    }
    
    override fun onEncryptionStatusChanged(enabled: Boolean) {
        android.util.Log.d("MainActivity", "[DEBUG_LOG] NetworkController: Encryption status changed - $enabled")
        runOnUiThread {
            val status = if (enabled) "Enabled" else "Disabled"
            binding.statusText.text = "Encryption: $status"
            Toast.makeText(this, "Encryption: $status", Toast.LENGTH_SHORT).show()
=======

    override fun updateStatusText(text: String) {
        binding.statusText.text = text
    }

    override fun initializeRecordingSystem() {
        android.util.Log.d("MainActivity", "[DEBUG_LOG] Initializing recording system from USB controller")
        // Call the private initializeRecordingSystem method
        this.initializeRecordingSystemInternal()
    }

    override fun areAllPermissionsGranted(): Boolean {
        return AllAndroidPermissions.getDangerousPermissions().all { permission ->
            ContextCompat.checkSelfPermission(this, permission) == PackageManager.PERMISSION_GRANTED
>>>>>>> 4a1e6bf2
        }
    }
}<|MERGE_RESOLUTION|>--- conflicted
+++ resolved
@@ -1748,7 +1748,6 @@
         binding.statusText.text = "USB Error: $message"
         Toast.makeText(this, "USB Error: $message", Toast.LENGTH_LONG).show()
     }
-<<<<<<< HEAD
     
     // ========== NetworkController.NetworkCallback Implementation ==========
     
@@ -1853,7 +1852,6 @@
             val status = if (enabled) "Enabled" else "Disabled"
             binding.statusText.text = "Encryption: $status"
             Toast.makeText(this, "Encryption: $status", Toast.LENGTH_SHORT).show()
-=======
 
     override fun updateStatusText(text: String) {
         binding.statusText.text = text
@@ -1868,7 +1866,7 @@
     override fun areAllPermissionsGranted(): Boolean {
         return AllAndroidPermissions.getDangerousPermissions().all { permission ->
             ContextCompat.checkSelfPermission(this, permission) == PackageManager.PERMISSION_GRANTED
->>>>>>> 4a1e6bf2
+
         }
     }
 }